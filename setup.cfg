--- conflicted
+++ resolved
@@ -22,15 +22,9 @@
 # I wanted to use setuptools in the first place.  Thus, if you want simple manual installation,
 # uncomment below.
 # 
-<<<<<<< HEAD
-# [install]
-# single-version-externally-managed=1
-# record=installed_files.txt
-=======
 [install]
 single-version-externally-managed=1
 record=installed_files.txt
->>>>>>> 4e7d071e
 
 # Helper file to handle all configs
 
