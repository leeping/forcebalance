""" @package forcebalance.smirnoff SMIRNOFF force field support.

@author Lee-Ping Wang
@date 12/2018
"""
from __future__ import division

from builtins import zip
from builtins import range
import os
from forcebalance import BaseReader
from forcebalance.abinitio import AbInitio
from forcebalance.binding import BindingEnergy
from forcebalance.liquid import Liquid
from forcebalance.interaction import Interaction
from forcebalance.moments import Moments
from forcebalance.hydration import Hydration
from forcebalance.vibration import Vibration
from forcebalance.hessian import Hessian
from forcebalance.opt_geo_target import OptGeoTarget
from forcebalance.torsion_profile import TorsionProfileTarget
import networkx as nx
import numpy as np
import sys
from forcebalance.finite_difference import *
import pickle
import shutil
from copy import deepcopy
from forcebalance.engine import Engine
from forcebalance.molecule import *
from forcebalance.chemistry import *
from forcebalance.nifty import *
from forcebalance.nifty import _exec
from collections import OrderedDict, defaultdict, Counter
from forcebalance.output import getLogger
from forcebalance.openmmio import OpenMM, UpdateSimulationParameters
import json

logger = getLogger(__name__)
try:
    try:
        # Try importing openmm using >=7.6 namespace
        from openmm.app import *
        from openmm import *
        from openmm.unit import *
        import openmm._openmm as _openmm
    except ImportError:
        # Try importing openmm using <7.6 namespace
        from simtk.openmm.app import *
        from simtk.openmm import *
        from simtk.unit import *
        import simtk.openmm._openmm as _openmm
except:
    pass

try:
    # import the hack for openff.toolkit to improve performance by 10x
    from forcebalance import smirnoff_hack
    # Import the SMIRNOFF forcefield engine and some useful tools
    from openff.toolkit.typing.engines.smirnoff import ForceField as OpenFF_ForceField
    # QYD: name of class are modified to avoid colliding with ForceBalance Molecule
    from openff.toolkit.topology import Molecule as OffMolecule
    from openff.toolkit.topology import Topology as OffTopology
    from openff.units import unit
    from openff.units.openmm import ensure_quantity
    toolkit_import_success = True
except ImportError:
    toolkit_import_success = False
    pass

## pdict is a useless variable if the force field is XML.
pdict = "XML_Override"

def smirnoff_analyze_parameter_coverage(forcefield, tgt_opts):
    printcool("SMIRNOFF Parameter Coverage Analysis")
    assert hasattr(forcefield, 'offxml'), "Only SMIRNOFF Force Field is supported"
    parameter_assignment_data = defaultdict(list)
    parameter_counter = Counter()
    # The openff.toolkit.typing.engines.smirnoff.ForceField object should now be contained in forcebalance.forcefield.FF
    ff = forcefield.openff_forcefield
    # analyze each target
    for tgt_option in tgt_opts:
        target_path = os.path.join('targets', tgt_option['name'])
        # aggregate mol2 file paths from all targets
        mol2_paths = []
        if tgt_option['type'] == 'OPTGEOTARGET_SMIRNOFF':
            # parse optgeo_options_txt and get the names of the mol2 files
            optgeo_options_txt = os.path.join(target_path, tgt_option['optgeo_options_txt'])
            sys_opts = forcebalance.opt_geo_target.OptGeoTarget.parse_optgeo_options(optgeo_options_txt)
            mol2_paths = [os.path.join(target_path,fnm) for sysopt in sys_opts.values() for fnm in sysopt['mol2']]
        elif tgt_option['type'].endswith('_SMIRNOFF'):
            mol2_paths = [os.path.join(target_path,fnm) for fnm in tgt_option['mol2']]
        # analyze SMIRKs terms
        for mol_fnm in mol2_paths:
            # we work with one file at a time to avoid the topology sliently combine "same" molecules
            openff_mol = OffMolecule.from_file(mol_fnm)
            off_topology = OffTopology.from_molecules([openff_mol])
            molecule_force_list = ff.label_molecules(off_topology)
            for mol_idx, mol_forces in enumerate(molecule_force_list):
                for force_tag, force_dict in mol_forces.items():
                    # e.g. force_tag = 'Bonds'
                    for atom_indices, parameters in force_dict.items():

                        if not isinstance(parameters, list):
                            parameters = [parameters]

                        for parameter in parameters:

                            param_dict = {'id': parameter.id, 'smirks': parameter.smirks, 'type':force_tag, 'atoms': list(atom_indices),}
                            parameter_assignment_data[mol_fnm].append(param_dict)
                            parameter_counter[parameter.smirks] += 1
    # write out parameter assignment data
    out_json_path = os.path.join(forcefield.root, 'smirnoff_parameter_assignments.json')
    with open(out_json_path, 'w') as jsonfile:
        json.dump(parameter_assignment_data, jsonfile, indent=2)
        logger.info("Force field assignment data written to %s\n" % out_json_path)
    # print parameter coverages
    logger.info("%4s %-100s   %10s\n" % ("idx", "Parameter", "Count"))
    logger.info("-"*118 + '\n')
    n_covered = 0
    for i,p in enumerate(forcefield.plist):
        smirks = p.split('/')[-1]
        logger.info('%4i %-100s : %10d\n' % (i, p, parameter_counter[smirks]))
        if parameter_counter[smirks] > 0:
            n_covered += 1
    logger.info("SMIRNOFF Parameter Coverage Analysis result: %d/%d parameters are covered.\n" % (n_covered, len(forcefield.plist)))
    logger.info("-"*118 + '\n')

class SMIRNOFF_Reader(BaseReader):
    """ Class for parsing OpenMM force field files. """
    def __init__(self,fnm):
        ## Initialize the superclass. :)
        super(SMIRNOFF_Reader,self).__init__(fnm)
        ## The parameter dictionary (defined in this file)
        self.pdict  = pdict

    def build_pid(self, element, parameter):
        """ Build the parameter identifier (see _link_ for an example)
        @todo Add a link here """
        ParentType = ".".join([i.tag for i in list(element.iterancestors())][::-1][1:])
        InteractionType = element.tag
        try:
            Involved = element.attrib["smirks"]
            return "/".join([ParentType, InteractionType, parameter, Involved])
        except:
            logger.info("Minor warning: Parameter ID %s doesn't contain any SMIRKS patterns, redundancies are possible\n" % ("/".join([InteractionType, parameter])))
            return "/".join([ParentType, InteractionType, parameter])


def assign_openff_parameter(ff, new_value, pid):
    """
    Assign a SMIRNOFF parameter given the OpenFF ForceField object, the desired parameter value,
    and the parameter's unique ID.
    """
    # Split the parameter's unique ID into four fields using a slash:
    # Input: ProperTorsions/Proper/k1/[*:1]~[#6X3:2]:[#6X3:3]~[*:4]
    # Output: ProperTorsions, Proper, k1, [*:1]~[#6X3:2]:[#6X3:3]~[*:4]
    # The first, third and fourth fields will be used for parameter assignment.
    # We use "value_name" to describe names of individual numerical values within a single parameter type
    # e.g. k1 in the above example.

<<<<<<< HEAD
    # QYD: cache the parameter finding procedure, then directly change the _value of the quantity
    # Note: This cache requires the quantity does not get overwritten, which is True since this function is the only
    # place we modify the OpenFF ForceField parameters.
=======
>>>>>>> f449083d
    if pid.startswith("/"):
        # Handle the case were we are optimizing a handler attribute directly such
        # as the 1-4 scaling factor.
        handler_name, value_name = pid[1:].split('/')

        # Get the OpenFF parameter handler.
        parameter_container = ff.get_parameter_handler(handler_name)

    else:
        (handler_name, tag_name, value_name, smirks) = pid.split('/')

        from openff.toolkit.typing.engines.smirnoff import ParameterList

        # Get the OpenFF parameter object

        # Temporary workaround for OpenFF issue #884
        if not isinstance(ff.get_parameter_handler(handler_name).parameters, ParameterList):

            ff.get_parameter_handler(handler_name)._parameters = ParameterList(
                ff.get_parameter_handler(handler_name).parameters
            )

        parameter_container = ff.get_parameter_handler(handler_name).parameters[smirks]

    # Get param_quantity so we can inspect the type and apply units later if appropriate.
    # Also check for a few special cases and handle them individually.
    if hasattr(parameter_container, value_name):
        # Get the quantity of the parameter in the OpenFF forcefield object
        param_quantity = getattr(parameter_container, value_name)

    elif (hasattr(parameter_container, "_cosmetic_attribs") and
          value_name in parameter_container._cosmetic_attribs):

        return
    else:
        raise KeyError(
            "The {} attribute is not supported by the {} handler".format(
                value_name, handler_name
            )
        )
<<<<<<< HEAD
    if hasattr(param_quantity, "units"):
        setattr(parameter_container, value_name, new_value * param_quantity.units)
    elif hasattr(param_quantity, "unit"):
        setattr(parameter_container, value_name, new_value * param_quantity.unit)
    else:
        setattr(parameter_container, value_name, new_value)
=======

    if hasattr(param_quantity, "units"):
        setattr(parameter_container, value_name, new_value * param_quantity.units)
    else:
        setattr(parameter_container, value_name, new_value)

>>>>>>> f449083d

def smirnoff_update_pgrads(target):
    """
    Updates a targets pgrads based on smirks present in mol2 files

    This can greatly improve gradients evaluation in big optimizations

    Note
    ----
    1. This function assumes the names of the forcefield parameters has the smirks as the last item
    2. This function assumes params only affect the smirks of its own. This might not be true if parameter_eval is used.
    """
    orig_pgrad_set = set(target.pgrad)
    pgrads_set = set()

    # smirks to param_idxs map
    smirks_params_map = defaultdict(list)
    # New code for mapping smirks to mathematical parameter IDs
    for pname in target.FF.pTree:

        # Make sure we compute the gradients of global parameters such as 1-4 scale
        # factors.
        if pname.startswith('/'):
            pgrads_set.update(target.FF.get_mathid(pname))
        else:
            smirks = pname.rsplit('/',maxsplit=1)[-1]

            for pidx in target.FF.get_mathid(pname):
                smirks_params_map[smirks].append(pidx)

    # get the smirks for this target, keep only the pidx corresponding to these smirks
    smirks_counter = target.engine.get_smirks_counter()
    for smirks in smirks_counter:
        if smirks_counter[smirks] > 0:
            pidx_list = smirks_params_map[smirks]
            # update the set of parameters present in this target
            pgrads_set.update(pidx_list)
    # this ensure we do not add any new items into self.pgrad
    pgrads_set.intersection_update(orig_pgrad_set)
    target.pgrad = sorted(list(pgrads_set))


class SMIRNOFF(OpenMM):

    """ Derived from Engine object for carrying out OpenMM calculations that use the SMIRNOFF force field. """

    def __init__(self, name="openmm", **kwargs):
        self.valkwd = ['ffxml', 'pdb', 'mol2', 'platname', 'precision', 'mmopts', 'vsite_bonds', 'implicit_solvent', 'restrain_k', 'freeze_atoms']
        if not toolkit_import_success:
            warn_once("Note: Failed to import the OpenFF Toolkit - SMIRNOFF Engine will not work. ")
        super(SMIRNOFF,self).__init__(name=name, **kwargs)

    def readsrc(self, **kwargs):
        """
        SMIRNOFF simulations always require the following passed in via kwargs:

        Parameters
        ----------
        pdb : string
            Name of a .pdb file containing the topology of the system
        mol2 : list
            A list of .mol2 file names containing the molecule/residue templates of the system

        Also provide 1 of the following, containing the coordinates to be used:
        mol : Molecule
            forcebalance.Molecule object
        coords : string
            Name of a file (readable by forcebalance.Molecule)
            This could be the same as the pdb argument from above.
        """

        pdbfnm = None
        # Determine the PDB file name.
        if 'pdb' in kwargs and os.path.exists(kwargs['pdb']):
            # Case 1. The PDB file name is provided explicitly
            pdbfnm = kwargs['pdb']
            if not os.path.exists(pdbfnm):
                logger.error("%s specified but doesn't exist\n" % pdbfnm)
                raise RuntimeError

        if 'mol' in kwargs:
            self.mol = kwargs['mol']
        elif 'coords' in kwargs:
            if not os.path.exists(kwargs['coords']):
                logger.error("%s specified but doesn't exist\n" % kwargs['coords'])
                raise RuntimeError
            self.mol = Molecule(kwargs['coords'])
        else:
            logger.error('Must provide either a molecule object or coordinate file.\n')
            raise RuntimeError

        # Here we cannot distinguish the .mol2 files linked by the target
        # vs. the .mol2 files to be provided by the force field.
        # But we can assume that these files should exist when this function is called.

        self.mol2 = kwargs.get('mol2')
        if self.mol2:
            for fnm in self.mol2:
                if not os.path.exists(fnm):
                    if hasattr(self, 'FF') and fnm in self.FF.fnms: continue
                    logger.error("%s doesn't exist" % fnm)
                    raise RuntimeError
        else:
            logger.error("Must provide a list of .mol2 files.\n")

        if pdbfnm is not None:
            self.abspdb = os.path.abspath(pdbfnm)
            mpdb = Molecule(pdbfnm)
            for i in ["chain", "atomname", "resid", "resname", "elem"]:
                self.mol.Data[i] = mpdb.Data[i]

        # Store a separate copy of the molecule for reference restraint positions.
        self.ref_mol = deepcopy(self.mol)

    @staticmethod
    def _openff_to_openmm_topology(openff_topology):
        """Convert an OpenFF topology to an OpenMM topology. Currently this requires
        manually adding the v-sites as OpenFF currently does not."""

        from openff.toolkit.topology import TopologyAtom

        openmm_topology = openff_topology.to_openmm()

        # Return the topology if the number of OpenMM particles matches the number
        # expected by the OpenFF topology. This may happen if there are no virtual sites
        # in the system OR if a new version of the the OpenFF toolkit includes virtual
        # sites in the OpenMM topology it returns.
        if openmm_topology.getNumAtoms() == openff_topology.n_topology_particles:
            return openmm_topology

        openmm_chain = openmm_topology.addChain()
        openmm_residue = openmm_topology.addResidue("", chain=openmm_chain)

        for particle in openff_topology.topology_particles:

            if isinstance(particle, TopologyAtom):
                continue

            openmm_topology.addAtom(
                particle.virtual_site.name, app.Element.getByMass(0), openmm_residue
            )
            
        return openmm_topology

    def prepare(self, pbc=False, mmopts={}, **kwargs):

        """
        Prepare the calculation.  Note that we don't create the
        Simulation object yet, because that may depend on MD
        integrator parameters, thermostat, barostat etc.

        This is mostly copied and modified from openmmio.py's OpenMM.prepare(),
        but we are calling ForceField() from the OpenFF toolkit and ignoring
        AMOEBA stuff.
        """

        if hasattr(self, 'abspdb'):
            self.pdb = PDBFile(self.abspdb)
        else:
            pdb1 = "%s-1.pdb" % os.path.splitext(os.path.basename(self.mol.fnm))[0]
            self.mol[0].write(pdb1)
            self.pdb = PDBFile(pdb1)
            os.unlink(pdb1)

        # Create the OpenFF ForceField object.
        if hasattr(self, 'FF'):
            self.offxml = [self.FF.offxml]
            self.forcefield = self.FF.openff_forcefield
        else:
            self.offxml = listfiles(kwargs.get('offxml'), 'offxml', err=True)
            self.forcefield = OpenFF_ForceField(*self.offxml, load_plugins=True)

        ## Load mol2 files for smirnoff topology
        openff_mols = []
        for fnm in self.mol2:
            try:
                mol = OffMolecule.from_file(fnm)
            except Exception as e:
                logger.error("Error when loading %s" % fnm)
                raise e
            openff_mols.append(mol)
        self.off_topology = OffTopology.from_openmm(self.pdb.topology, unique_molecules=openff_mols)

        ## OpenMM options for setting up the System.
        self.mmopts = dict(mmopts)

        ## Specify frozen atoms and restraint force constant
        if 'restrain_k' in kwargs:
            self.restrain_k = kwargs['restrain_k']
        if 'freeze_atoms' in kwargs:
            self.freeze_atoms = kwargs['freeze_atoms'][:]

        ## Set system options from ForceBalance force field options.
        fftmp = False
        if hasattr(self,'FF'):
            self.mmopts['rigidWater'] = self.FF.rigid_water
            if not all([os.path.exists(f) for f in self.FF.fnms]):
                # If the parameter files don't already exist, create them for the purpose of
                # preparing the engine, but then delete them afterward.
                fftmp = True
                self.FF.make(np.zeros(self.FF.np))

        ## Set system options from periodic boundary conditions.
        self.pbc = pbc
        ## print warning for 'nonbonded_cutoff' keywords
        if 'nonbonded_cutoff' in kwargs:
            logger.warning("nonbonded_cutoff keyword ignored because it's set in the offxml file\n")

        # Apply the FF parameters to the system. Currently this is the only way to
        # determine if the FF will apply virtual sites to the system.
        interchange = self.forcefield.create_interchange(self.off_topology)

        n_virtual_sites = 0
        self._has_virtual_sites = False
        if 'VirtualSites' in interchange.handlers:
            n_virtual_sites = len(interchange['VirtualSites'].slot_map)
            if n_virtual_sites > 0:
                self._has_virtual_sites = True

        ## Generate OpenMM-compatible positions
        self.xyz_omms = []

        for I in range(len(self.mol)):
            xyz = self.mol.xyzs[I]
            xyz_omm = (
                              [Vec3(i[0], i[1], i[2]) for i in xyz]
                              # Add placeholder positions for an v-sites.
                              + [Vec3(0.0, 0.0, 0.0)] * n_virtual_sites
                      ) * angstrom

            if self.pbc:
                # Obtain the periodic box
                if self.mol.boxes[I].alpha != 90.0 or self.mol.boxes[I].beta != 90.0 or self.mol.boxes[
                    I].gamma != 90.0:
                    logger.error('OpenMM cannot handle nonorthogonal boxes.\n')
                    raise RuntimeError
                box_omm = np.diag([self.mol.boxes[I].a, self.mol.boxes[I].b, self.mol.boxes[I].c]) * angstrom
            else:
                box_omm = None
            # Finally append it to list.
            self.xyz_omms.append((xyz_omm, box_omm))

        openmm_topology = interchange.to_openmm_topology()
        openmm_positions = (
                                   self.pdb.positions.value_in_unit(angstrom) +
                                   # Add placeholder positions for an v-sites.
                                   [Vec3(0.0, 0.0, 0.0)] * n_virtual_sites
                           ) * angstrom
        self.mod = app.modeller.Modeller(openmm_topology, openmm_positions)

        ## Build a topology and atom lists.
        Top = self.mod.getTopology()
        Atoms = list(Top.atoms())

        # vss = [(i, [system.getVirtualSite(i).getParticle(j) for j in range(system.getVirtualSite(i).getNumParticles())]) \
        #            for i in range(system.getNumParticles()) if system.isVirtualSite(i)]
        self.AtomLists = defaultdict(list)
        self.AtomLists['Mass'] = [a.element.mass.value_in_unit(dalton) if a.element is not None else 0 for a in Atoms]
        self.AtomLists['ParticleType'] = ['A' if m >= 1.0 else 'D' for m in self.AtomLists['Mass']]
        self.AtomLists['ResidueNumber'] = [a.residue.index for a in Atoms]
        self.AtomMask = [a == 'A' for a in self.AtomLists['ParticleType']]
        self.realAtomIdxs = [i for i, a in enumerate(self.AtomMask) if a is True]
        if hasattr(self,'FF') and fftmp:
            for f in self.FF.fnms:
                os.unlink(f)

    def update_simulation(self, **kwargs):

        """
        Create the simulation object, or update the force field
        parameters in the existing simulation object.  This should be
        run when we write a new force field XML file.
        """
        if len(kwargs) > 0:
            self.simkwargs = kwargs

        # Because self.forcefield is being updated in forcebalance.forcefield.FF.make()
        # there is no longer a need to create a new force field object here.
        try:
            interchange = self.forcefield.create_interchange(self.off_topology)
            self.system = interchange.to_openmm()
            self.off_topology = interchange.topology
        except Exception as error:
            logger.error("Error when creating system for %s" % self.mol2)
            raise error
        # Commenting out all virtual site stuff for now.
        # self.vsinfo = PrepareVirtualSites(self.system)
        self.nbcharges = np.zeros(self.system.getNumParticles())

        #----
        # If the virtual site parameters have changed,
        # the simulation object must be remade.
        #----
        # vsprm = GetVirtualSiteParameters(self.system)
        # if hasattr(self,'vsprm') and len(self.vsprm) > 0 and np.max(np.abs(vsprm - self.vsprm)) != 0.0:
        #     if hasattr(self, 'simulation'):
        #         delattr(self, 'simulation')
        # self.vsprm = vsprm.copy()

        has_vsites = False
        for particle_idx in range(self.system.getNumParticles()):
            if self.system.isVirtualSite(particle_idx):
                has_vsites = True

        if has_vsites:
            raise Exception("ForceBalance can't currently handle SMIRNOFF vsites. "
                            "Downgrade to ForceBalance 1.9.3 or earlier to handle those.")

        if hasattr(self, 'simulation'):
            UpdateSimulationParameters(self.system, self.simulation)
        else:
            self.create_simulation(**self.simkwargs)

    def _update_positions(self, X1, disable_vsite):
        # X1 is a numpy ndarray not vec3

        if disable_vsite:
            super(SMIRNOFF, self)._update_positions(X1, disable_vsite)
            return

        n_v_sites = (
            self.mod.getTopology().getNumAtoms() - self.pdb.topology.getNumAtoms()
        )

        # Add placeholder positions for an v-sites.
        if isinstance(X1, np.ndarray):
            X1 = numpy.vstack([X1, np.zeros((n_v_sites, 3))]) * angstrom
        else:
            X1 = (X1 + [Vec3(0.0, 0.0, 0.0)] * n_v_sites) * angstrom

        self.simulation.context.setPositions(X1)
        self.simulation.context.computeVirtualSites()

    def interaction_energy(self, fraga, fragb):

        """
        Calculate the interaction energy for two fragments.
        Because this creates two new objects and requires passing in the mol2 argument,
        the codes are copied and modified from the OpenMM class.
        """

        self.update_simulation()

        if self.name == 'A' or self.name == 'B':
            logger.error("Don't name the engine A or B!\n")
            raise RuntimeError

        # Create two subengines.
        if hasattr(self,'target'):
            if not hasattr(self,'A'):
                self.A = SMIRNOFF(name="A", mol=self.mol.atom_select(fraga), mol2=self.mol2, target=self.target)
            if not hasattr(self,'B'):
                self.B = SMIRNOFF(name="B", mol=self.mol.atom_select(fragb), mol2=self.mol2, target=self.target)
        else:
            if not hasattr(self,'A'):
                self.A = SMIRNOFF(name="A", mol=self.mol.atom_select(fraga), mol2=self.mol2, platname=self.platname, \
                                  precision=self.precision, offxml=self.offxml, mmopts=self.mmopts)
            if not hasattr(self,'B'):
                self.B = SMIRNOFF(name="B", mol=self.mol.atom_select(fragb), mol2=self.mol2, platname=self.platname, \
                                  precision=self.precision, offxml=self.offxml, mmopts=self.mmopts)

        # Interaction energy needs to be in kcal/mol.
        D = self.energy()
        A = self.A.energy()
        B = self.B.energy()

        return (D - A - B) / 4.184

    def get_smirks_counter(self):
        """Get a counter for the time of appreance of each SMIRKS"""
        smirks_counter = Counter()
        molecule_force_list = self.forcefield.label_molecules(self.off_topology)
        for mol_idx, mol_forces in enumerate(molecule_force_list):
            for force_tag, force_dict in mol_forces.items():
                # e.g. force_tag = 'Bonds'
                for parameters in force_dict.values():

                    if not isinstance(parameters, list):
                        parameters = [parameters]

                    for parameter in parameters:
                        smirks_counter[parameter.smirks] += 1

        return smirks_counter

class Liquid_SMIRNOFF(Liquid):
    """ Condensed phase property matching using OpenMM. """
    def __init__(self,options,tgt_opts,forcefield):
        # Time interval (in ps) for writing coordinates
        self.set_option(tgt_opts,'force_cuda',forceprint=True)
        # Enable multiple timestep integrator
        self.set_option(tgt_opts,'mts_integrator',forceprint=True)
        # Enable ring polymer MD
        self.set_option(options,'rpmd_beads',forceprint=True)
        # List of .mol2 files for SMIRNOFF to set up the system
        self.set_option(tgt_opts,'mol2',forceprint=True)
        # OpenMM precision
        self.set_option(tgt_opts,'openmm_precision','precision',default="mixed")
        # OpenMM platform
        self.set_option(tgt_opts,'openmm_platform','platname',default="CUDA")
        # Name of the liquid coordinate file.
        self.set_option(tgt_opts,'liquid_coords',default='liquid.pdb',forceprint=True)
        # Name of the gas coordinate file.
        self.set_option(tgt_opts,'gas_coords',default='gas.pdb',forceprint=True)
        # Name of the surface tension coordinate file. (e.g. an elongated box with a film of water)
        self.set_option(tgt_opts,'nvt_coords',default='surf.pdb',forceprint=True)
        # Set the number of steps between MC barostat adjustments.
        self.set_option(tgt_opts,'mc_nbarostat')
        # Class for creating engine object.
        self.engine_ = SMIRNOFF
        # Name of the engine to pass to npt.py.
        self.engname = "smirnoff"
        # Command prefix.
        self.nptpfx = "bash runcuda.sh"
        if tgt_opts['remote_backup']:
            self.nptpfx += " -b"
        # Extra files to be linked into the temp-directory.
        self.nptfiles = []
        self.nvtfiles = []
        # Set some options for the polarization correction calculation.
        self.gas_engine_args = {}
        # Scripts to be copied from the ForceBalance installation directory.
        self.scripts = ['runcuda.sh']
        # Initialize the base class.
        super(Liquid_SMIRNOFF,self).__init__(options,tgt_opts,forcefield)
        # Send back the trajectory file.
        if self.save_traj > 0:
            self.extra_output = ['liquid-md.pdb', 'liquid-md.dcd']
        # These functions need to be called after self.nptfiles is populated
        self.post_init(options)

class AbInitio_SMIRNOFF(AbInitio):
    """ Force and energy matching using OpenMM. """
    def __init__(self,options,tgt_opts,forcefield):
        ## Default file names for coordinates and key file.
        self.set_option(tgt_opts,'pdb',default="conf.pdb")
        # List of .mol2 files for SMIRNOFF to set up the system
        self.set_option(tgt_opts,'mol2',forceprint=True)
        self.set_option(tgt_opts,'coords',default="all.gro")
        self.set_option(tgt_opts,'openmm_precision','precision',default="double", forceprint=True)
        self.set_option(tgt_opts,'openmm_platform','platname',default="Reference", forceprint=True)
        self.engine_ = SMIRNOFF
        ## Initialize base class.
        super(AbInitio_SMIRNOFF,self).__init__(options,tgt_opts,forcefield)

    def submit_jobs(self, mvals, AGrad=False, AHess=False):
        # we update the self.pgrads here so it's not overwritten in rtarget.py
        smirnoff_update_pgrads(self)

class Vibration_SMIRNOFF(Vibration):
    """ Vibrational frequency matching using using SMIRNOFF format powered by OpenMM. """
    def __init__(self,options,tgt_opts,forcefield):
        ## Default file names for coordinates and key file.
        self.set_option(tgt_opts,'coords',default="input.pdb")
        self.set_option(tgt_opts,'pdb',default="conf.pdb")
        self.set_option(tgt_opts,'mol2',forceprint=True)
        self.set_option(tgt_opts,'openmm_precision','precision',default="double", forceprint=True)
        self.set_option(tgt_opts,'openmm_platform','platname',default="Reference", forceprint=True)
        self.engine_ = SMIRNOFF
        ## Initialize base class.
        super(Vibration_SMIRNOFF,self).__init__(options,tgt_opts,forcefield)

    def submit_jobs(self, mvals, AGrad=False, AHess=False):
        # we update the self.pgrads here so it's not overwritten in rtarget.py
        smirnoff_update_pgrads(self)

class Hessian_SMIRNOFF(Hessian):
    """ Internal coordinate Hessian matching using SMIRNOFF format powered by OpenMM. """
    def __init__(self,options,tgt_opts,forcefield):
        ## Default file names for coordinates and key file.
        self.set_option(tgt_opts,'coords',default="input.pdb")
        self.set_option(tgt_opts,'pdb',default="conf.pdb")
        self.set_option(tgt_opts,'mol2',forceprint=True)
        self.set_option(tgt_opts,'openmm_precision','precision',default="double", forceprint=True)
        self.set_option(tgt_opts,'openmm_platform','platname',default="Reference", forceprint=True)
        self.engine_ = SMIRNOFF
        ## Initialize base class.
        super(Hessian_SMIRNOFF,self).__init__(options,tgt_opts,forcefield)

    def submit_jobs(self, mvals, AGrad=False, AHess=False):
        # we update the self.pgrads here so it's not overwritten in rtarget.py
        smirnoff_update_pgrads(self)
        
class OptGeoTarget_SMIRNOFF(OptGeoTarget):
    """ Optimized geometry fitting using SMIRNOFF format powered by OpenMM """
    def __init__(self,options,tgt_opts,forcefield):
        self.set_option(tgt_opts,'openmm_precision','precision',default="double", forceprint=True)
        self.set_option(tgt_opts,'openmm_platform','platname',default="Reference", forceprint=True)
        self.engine_ = SMIRNOFF
        ## Initialize base class.
        super(OptGeoTarget_SMIRNOFF,self).__init__(options,tgt_opts,forcefield)

    def create_engines(self, engine_args):
        """ create a dictionary of self.engines = {sysname: Engine} """
        self.engines = OrderedDict()
        for sysname, sysopt in self.sys_opts.items():
            # SMIRNOFF is a subclass of OpenMM engine but it requires the mol2 input
            # note: OpenMM.mol is a Molecule class instance;  mol2 is a file format.
            # path to .pdb file
            pdbpath = os.path.join(self.root, self.tgtdir, sysopt['topology'])
            # a list of paths to .mol2 files
            mol2path = [os.path.join(self.root, self.tgtdir, f) for f in sysopt['mol2']]
            # use the PDB file with topology
            M = Molecule(os.path.join(self.root, self.tgtdir, sysopt['topology']))
            # replace geometry with values from xyz file for higher presision
            M0 = Molecule(os.path.join(self.root, self.tgtdir, sysopt['geometry']))
            M.xyzs = M0.xyzs
            # here mol=M is given for the purpose of using the topology from the input pdb file
            # if we don't do this, pdb=top.pdb option will only copy some basic information but not the topology into OpenMM.mol (openmmio.py line 615)
            self.engines[sysname] = self.engine_(target=self, mol=M, name=sysname, pdb=pdbpath, mol2=mol2path, **engine_args)
        self.build_system_mval_masks()

    def build_system_mval_masks(self):
        """
        Build a mask of mvals for each system, to speed up finite difference gradients

        Note
        ----
        1. This function assumes the names of the forcefield parameters has the smirks as the last item
        2. This function assumes params only affect the smirks of its own. This might not be true if parameter_eval is used.
        """
        # only need to build once
        if hasattr(self, 'system_mval_masks'): return
        n_params = len(self.FF.map)
        # default mask with all False
        system_mval_masks = {sysname: np.zeros(n_params, dtype=bool) for sysname in self.sys_opts}
        orig_pgrad_set = set(self.pgrad)
        # smirks to param_idxs map
        smirks_params_map = defaultdict(list)
        # New code for mapping smirks to mathematical parameter IDs
        for pname in self.FF.pTree:

            # Make sure we compute the gradients of global parameters such as 1-4 scale
            # factors.
            if pname.startswith('/'):

                for sysname in self.sys_opts:
                    pidx_list = [pidx for pidx in self.FF.get_mathid(pname)]
                    system_mval_masks[sysname][pidx_list] = True

            else:
                smirks = pname.rsplit('/',maxsplit=1)[-1]
                # print("pname %s mathid %s -> smirks %s" % (pname, str(self.FF.get_mathid(pname)), smirks))
                for pidx in self.FF.get_mathid(pname):
                    smirks_params_map[smirks].append(pidx)
        # Old code for mapping smirks to mathematical parameter IDs
        # for pname, pidx in self.FF.map.items():
        #     smirks = pname.rsplit('/',maxsplit=1)[-1]
        #     smirks_params_map[smirks].append(pidx)
        # go over all smirks for each system
        for sysname in self.sys_opts:
            engine = self.engines[sysname]
            smirks_counter = engine.get_smirks_counter()
            for smirks in smirks_counter:
                if smirks_counter[smirks] > 0:
                    pidx_list = smirks_params_map[smirks]
                    # set mask value to True for present smirks
                    system_mval_masks[sysname][pidx_list] = True
        # finish
        logger.info("system_mval_masks is built for faster gradient evaluations")
        self.system_mval_masks = system_mval_masks

class TorsionProfileTarget_SMIRNOFF(TorsionProfileTarget):
    """ Force and energy matching using SMIRKS native Open Force Field (SMIRNOFF). """
    def __init__(self,options,tgt_opts,forcefield):
        ## Default file names for coordinates and key file.
        self.set_option(tgt_opts,'pdb',default="conf.pdb")
        # List of .mol2 files for SMIRNOFF to set up the system
        self.set_option(tgt_opts,'mol2',forceprint=True)
        self.set_option(tgt_opts,'coords',default="scan.xyz")
        self.set_option(tgt_opts,'openmm_precision','precision',default="double", forceprint=True)
        self.set_option(tgt_opts,'openmm_platform','platname',default="Reference", forceprint=True)
        self.engine_ = SMIRNOFF
        ## Initialize base class.
        super(TorsionProfileTarget_SMIRNOFF,self).__init__(options,tgt_opts,forcefield)

    def submit_jobs(self, mvals, AGrad=False, AHess=False):
        # we update the self.pgrads here so it's not overwritten in rtarget.py
        smirnoff_update_pgrads(self)

# class BindingEnergy_SMIRNOFF(BindingEnergy):
#     """ Binding energy matching using OpenMM. """

#     def __init__(self,options,tgt_opts,forcefield):
#         self.engine_ = OpenMM
#         self.set_option(tgt_opts,'openmm_precision','precision',default="double", forceprint=True)
#         self.set_option(tgt_opts,'openmm_platform','platname',default="Reference", forceprint=True)
#         ## Initialize base class.
#         super(BindingEnergy_OpenMM,self).__init__(options,tgt_opts,forcefield)

class Interaction_SMIRNOFF(Interaction):
    """ Interaction matching using OpenMM. """
    def __init__(self,options,tgt_opts,forcefield):
        ## Default file names for coordinates and key file.
        # file for the whole topology
        self.set_option(tgt_opts, 'pdb', default="top.pdb")
        # cords of the system along some scan coordinate
        self.set_option(tgt_opts,'coords',default="scan.xyz")
        # a list of the separate mol2 files
        self.set_option(tgt_opts, 'mol2', forceprint=True)
        self.set_option(tgt_opts,'openmm_precision','precision',default="double", forceprint=True)
        self.set_option(tgt_opts,'openmm_platform','platname',default="Reference", forceprint=True)
        self.engine_ = SMIRNOFF
        ## Initialize base class.
        super(Interaction_SMIRNOFF,self).__init__(options,tgt_opts,forcefield)

    def submit_jobs(self, mvals, AGrad=False, AHess=False):
        # we update the self.pgrads here so it's not overwritten in rtarget.py
        smirnoff_update_pgrads(self)

# class Moments_SMIRNOFF(Moments):
#     """ Multipole moment matching using OpenMM. """
#     def __init__(self,options,tgt_opts,forcefield):
#         ## Default file names for coordinates and key file.
#         self.set_option(tgt_opts,'coords',default="input.pdb")
#         self.set_option(tgt_opts,'openmm_precision','precision',default="double", forceprint=True)
#         self.set_option(tgt_opts,'openmm_platform','platname',default="Reference", forceprint=True)
#         self.engine_ = OpenMM
#         ## Initialize base class.
#         super(Moments_OpenMM,self).__init__(options,tgt_opts,forcefield)

# class Hydration_SMIRNOFF(Hydration):
#     """ Single point hydration free energies using OpenMM. """

#     def __init__(self,options,tgt_opts,forcefield):
#         ## Default file names for coordinates and key file.
#         # self.set_option(tgt_opts,'coords',default="input.pdb")
#         self.set_option(tgt_opts,'openmm_precision','precision',default="double", forceprint=True)
#         self.set_option(tgt_opts,'openmm_platform','platname',default="CUDA", forceprint=True)
#         self.engine_ = SMIRNOFF
#         self.engname = "smirnoff"
#         ## Scripts to be copied from the ForceBalance installation directory.
#         self.scripts = ['runcuda.sh']
#         ## Suffix for coordinate files.
#         self.crdsfx = '.pdb'
#         ## Command prefix.
#         self.prefix = "bash runcuda.sh"
#         if tgt_opts['remote_backup']:
#             self.prefix += " -b"
#         ## Initialize base class.
#         super(Hydration_OpenMM,self).__init__(options,tgt_opts,forcefield)
#         ## Send back the trajectory file.
#         if self.save_traj > 0:
#             self.extra_output = ['openmm-md.dcd']<|MERGE_RESOLUTION|>--- conflicted
+++ resolved
@@ -159,12 +159,6 @@
     # We use "value_name" to describe names of individual numerical values within a single parameter type
     # e.g. k1 in the above example.
 
-<<<<<<< HEAD
-    # QYD: cache the parameter finding procedure, then directly change the _value of the quantity
-    # Note: This cache requires the quantity does not get overwritten, which is True since this function is the only
-    # place we modify the OpenFF ForceField parameters.
-=======
->>>>>>> f449083d
     if pid.startswith("/"):
         # Handle the case were we are optimizing a handler attribute directly such
         # as the 1-4 scaling factor.
@@ -205,21 +199,12 @@
                 value_name, handler_name
             )
         )
-<<<<<<< HEAD
-    if hasattr(param_quantity, "units"):
-        setattr(parameter_container, value_name, new_value * param_quantity.units)
-    elif hasattr(param_quantity, "unit"):
-        setattr(parameter_container, value_name, new_value * param_quantity.unit)
-    else:
-        setattr(parameter_container, value_name, new_value)
-=======
 
     if hasattr(param_quantity, "units"):
         setattr(parameter_container, value_name, new_value * param_quantity.units)
     else:
         setattr(parameter_container, value_name, new_value)
 
->>>>>>> f449083d
 
 def smirnoff_update_pgrads(target):
     """
