--- conflicted
+++ resolved
@@ -50,18 +50,12 @@
     # Import the SMIRNOFF forcefield engine and some useful tools
     from openff.toolkit.typing.engines.smirnoff import ForceField as OpenFF_ForceField
     # QYD: name of class are modified to avoid colliding with ForceBalance Molecule
-<<<<<<< HEAD
-    from openforcefield.topology import Molecule as OffMolecule
-    from openforcefield.topology import Topology as OffTopology
-    toolkit_import_success = True
-except:
-    toolkit_import_success = False
-=======
     from openff.toolkit.topology import Molecule as OffMolecule
     from openff.toolkit.topology import Topology as OffTopology
+    toolkit_import_success = True
 except ImportError:
+    toolkit_import_success = False
     pass
->>>>>>> de87c15c
 
 ## pdict is a useless variable if the force field is XML.
 pdict = "XML_Override"
