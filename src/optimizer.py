""" @package forcebalance.optimizer Optimization algorithms.

My current implementation is to have a single optimizer class with several methods
contained inside.

@author Lee-Ping Wang
@date 12/2011

"""

import os, pickle, re, sys
import numpy as np
from copy import deepcopy
from numpy.linalg import eig, norm, solve
import forcebalance
from forcebalance.nifty import col, flat, row, printcool, printcool_dictionary, pvec1d, pmat2d, warn_press_key, invert_svd
from forcebalance.finite_difference import f1d7p, f1d5p, fdwrap
from collections import OrderedDict
import random
<<<<<<< HEAD
=======
from baseclass import ForceBalanceBaseClass
from forcebalance.output import getLogger
logger = getLogger(__name__)
>>>>>>> 530edd1f

# Global variable corresponding to the iteration number.
ITERATION_NUMBER = 0
# Global variable corresponding to whether the optimization took a good step.
GOODSTEP = 0

def Counter():
    global ITERATION_NUMBER
    return ITERATION_NUMBER

def GoodStep():
    global GOODSTEP
    return GOODSTEP

class Optimizer(forcebalance.BaseClass):
    """ Optimizer class.  Contains several methods for numerical optimization.

    For various reasons, the optimizer depends on the force field and fitting
    targets (i.e. we cannot treat it as a fully independent numerical optimizer).
    The dependency is rather weak which suggests that I can remove it someday.
    """
        
    def __init__(self,options,Objective,FF):
        """ Create an Optimizer object.
        
        The optimizer depends on both the FF and the fitting targets so there
        is a chain of dependencies: FF --> FitSim --> Optimizer, and FF --> Optimizer
        
        Here's what we do:
        - Take options from the parser
        - Pass in the objective function, force field, all fitting targets

        """
        super(Optimizer, self).__init__(options)

        ## A list of all the things we can ask the optimizer to do.
        self.OptTab    = {'NEWTONRAPHSON'     : self.NewtonRaphson, 
                          'NEWTON'            : self.NewtonRaphson, 
                          'NR'                : self.NewtonRaphson, 
                          'BFGS'              : self.BFGS,
                          'POWELL'            : self.Powell,
                          'SIMPLEX'           : self.Simplex,
                          'ANNEAL'            : self.Anneal,
                          'GENETIC'           : self.GeneticAlgorithm,
                          'CONJUGATEGRADIENT' : self.ConjugateGradient,
                          'SCAN_MVALS'        : self.ScanMVals,
                          'SCAN_PVALS'        : self.ScanPVals,
                          'SINGLE'            : self.SinglePoint,
                          'GRADIENT'          : self.Gradient,
                          'HESSIAN'           : self.Hessian,
                          'FDCHECKG'          : self.FDCheckG,
                          'FDCHECKH'          : self.FDCheckH
                          }
        
        #======================================#
        # Options that are given by the parser #
        #======================================#
        ## The root directory
        self.set_option(options,'root','root')
        ## The job type
        self.set_option(options,'jobtype','jobtype')
        ## Initial step size trust radius
        self.set_option(options,'trust0','trust0')
        ## Minimum trust radius (for noisy objective functions)
        self.set_option(options,'mintrust','mintrust')
        ## Lower bound on Hessian eigenvalue (below this, we add in steepest descent)
        self.set_option(options,'eig_lowerbound','eps')
        ## Guess value for Brent
        self.set_option(options,'lm_guess','lmg')
        ## Step size for numerical finite difference
        self.set_option(options,'finite_difference_h','h')
        ## Number of steps to average over
        self.set_option(options,'objective_history','hist')
        ## Function value convergence threshold
        self.set_option(options,'convergence_objective','conv_obj')
        ## Step size convergence threshold
        self.set_option(options,'convergence_step','conv_stp')
        ## Gradient convergence threshold
        self.set_option(options,'convergence_gradient','conv_grd')
        ## Maximum number of optimization steps
        self.set_option(options,'maxstep','maxstep')
        ## For scan[mp]vals: The parameter index to scan over
        self.set_option(options,'scanindex_num','idxnum')
        ## For scan[mp]vals: The parameter name to scan over, it just looks up an index
        self.set_option(options,'scanindex_name','idxname')
        ## For scan[mp]vals: The values that are fed into the scanner
        self.set_option(options,'scan_vals','scan_vals')
        ## Name of the checkpoint file that we're reading in
        self.set_option(options,'readchk','rchk_fnm')
        ## Name of the checkpoint file that we're writing out
        self.set_option(options,'writechk','wchk_fnm')
        ## Whether to write the checkpoint file at every step
        self.set_option(options,'writechk_step','wchk_step')
        ## Adaptive trust radius adjustment factor
        self.set_option(options,'adaptive_factor','adapt_fac')
        ## Adaptive trust radius adjustment damping
        self.set_option(options,'adaptive_damping','adapt_damp')
        ## Whether to print gradient during each step of the optimization
        self.set_option(options,'print_gradient','print_grad')
        ## Whether to print Hessian during each step of the optimization
        self.set_option(options,'print_hessian','print_hess')
        ## Whether to print parameters during each step of the optimization
        self.set_option(options,'print_parameters','print_vals')
        ## Error tolerance (if objective function rises by less than this, then the optimizer will forge ahead!)
        self.set_option(options,'error_tolerance','err_tol')
        ## Search tolerance (The nonlinear search will stop if the change is below this threshold)
        self.set_option(options,'search_tolerance','search_tol')
        self.set_option(options,'read_mvals')
        self.set_option(options,'read_pvals')
        
        #======================================#
        #     Variables which are set here     #
        #======================================#
        ## The objective function (needs to pass in when I instantiate)
        self.Objective = Objective
        ## Whether the penalty function is hyperbolic
        self.bhyp      = Objective.Penalty.ptyp != 2
        ## The force field itself
        self.FF        = FF
        
        #======================================#
        #    Variables from the force field    #
        #======================================#
        ## The indices to be excluded from the Hessian update
        self.excision  = list(FF.excision)

        ## Number of parameters
        self.np        = FF.np
        ## The original parameter values
        if options['read_mvals'] != None:
            self.mvals0    = np.array(options['read_mvals'])
        elif options['read_pvals'] != None:
            self.mvals0    = FF.create_mvals(options['read_pvals'])
        else:
            self.mvals0    = np.zeros(self.FF.np)

        ## Print the optimizer options.
        printcool_dictionary(self.PrintOptionDict, title="Setup for optimizer")
        ## Load the checkpoint file.
        self.readchk()
        
    def Run(self):
        """ Call the appropriate optimizer.  This is the method we might want to call from an executable. """

        xk = self.OptTab[self.jobtype]()
        
        ## Sometimes the optimizer doesn't return anything (i.e. in the case of a single point calculation)
        ## In these situations, don't do anything
        if xk == None: return

        ## Check derivatives by finite difference after the optimization is over (for good measure)
        check_after = False
        if check_after:
            self.mvals0 = xk.copy()
            self.FDCheckG()

        ## Print out final answer
        final_print = True
        if final_print:
            bar = printcool("Final optimization parameters:\n Paste to input file to restart",bold=True,color=4)
            logger.info("read_mvals\n")
            self.FF.print_map(xk)
            logger.info("/read_mvals\n")
            bar = printcool("Final physical parameters:",bold=True,color=4)
            self.FF.print_map(self.FF.create_pvals(xk))
            logger.info(bar)
            self.FF.make(xk,False,'result')
            logger.info("\nThe final force field has been printed to the 'result' directory.\n")
            #bar = printcool("\x1b[1;45;93mCongratulations, ForceBalance has finished\x1b[0m\n\x1b[1;45;93mGive yourself a pat on the back!\x1b[0m")
            bar = printcool("Congratulations, ForceBalance has finished\nGive yourself a pat on the back!",ansi="1;44;93")

        ## Write out stuff to checkpoint file
        self.writechk()

        return xk
            
    def MainOptimizer(self,b_BFGS=0):
        """ The main ForceBalance adaptive trust-radius pseudo-Newton optimizer.  Tried and true in many situations. :)

        Usually this function is called with the BFGS or NewtonRaphson
        method.  The NewtonRaphson method is consistently the best
        method I have, because I always provide at least an
        approximate Hessian to the objective function.  The BFGS
        method is vestigial and currently does not work.

        BFGS is a pseudo-Newton method in the sense that it builds an
        approximate Hessian matrix from the gradient information in previous
        steps; Newton-Raphson requires the actual Hessian matrix.
        However, the algorithms are similar in that they both compute the
        step by inverting the Hessian and multiplying by the gradient.

        The method adaptively changes the step size.  If the step is
        sufficiently good (i.e. the objective function goes down by a
        large fraction of the predicted decrease), then the step size
        is increased; if the step is bad, then it rejects the step and
        tries again.

        The optimization is terminated after either a function value or
        step size tolerance is reached.

        @param[in] b_BFGS Switch to use BFGS (True) or Newton-Raphson (False)

        """
        if any(['liquid' in tgt.name.lower() for tgt in self.Objective.Targets]) and self.conv_obj < 1e-3:
            warn_press_key("Condensed phase targets detected - may not converge with current choice of convergence_objective (%.e)\nRecommended range is 1e-2 - 1e-1 for this option." % self.conv_obj)
        # Parameters for the adaptive trust radius
        a = self.adapt_fac  # Default value is 0.5, decrease to make more conservative.  Zero to turn off all adaptive.
        b = self.adapt_damp # Default value is 0.5, increase to make more conservative
        printcool( "Main Optimizer\n%s Mode%s" % ("BFGS" if b_BFGS else "Newton-Raphson", " (Static Radius)" if a == 0.0 else " (Adaptive Radius)"), ansi=1, bold=1)
        # First, set a bunch of starting values
        Ord         = 1 if b_BFGS else 2
        #Ord         = 2
        global ITERATION_NUMBER
        ITERATION_NUMBER = 0
        global GOODSTEP
        Best_Step = 1
        if all(i in self.chk for i in ['xk','X','G','H','ehist','x_best','xk_prev','trust']):
            logger.info("Reading initial objective, gradient, Hessian from checkpoint file\n")
            xk, X, G, H, ehist     = self.chk['xk'], self.chk['X'], self.chk['G'], self.chk['H'], self.chk['ehist']
            X_best, xk_prev, trust = self.chk['x_best'], self.chk['xk_prev'], self.chk['trust']
        else:
            xk       = self.mvals0.copy()
            logger.info('\n')
            data     = self.Objective.Full(xk,Ord,verbose=True)
            X, G, H  = data['X'], data['G'], data['H']
            ehist    = np.array([X])
            xk_prev  = xk.copy()
            trust    = abs(self.trust0)
            X_best   = X

        X_prev   = X
        G_prev   = G.copy()
        H_stor   = H.copy()
        ndx    = 0.0
        color  = "\x1b[1m"
        nxk = norm(xk)
        ngr = norm(G)

        Quality  = 0.0
        restep = False
        GOODSTEP = 1
        Ord         = 1 if b_BFGS else 2

        while 1: # Loop until convergence is reached.
            ## Put data into the checkpoint file
            self.chk = {'xk': xk, 'X' : X, 'G' : G, 'H': H, 'ehist': ehist,
                        'x_best': X_best,'xk_prev': xk_prev, 'trust': trust}
            if self.wchk_step:
                self.writechk()
            stdfront = len(ehist) > self.hist and np.std(np.sort(ehist)[:self.hist]) or (len(ehist) > 0 and np.std(ehist) or 0.0)
            stdfront *= 2
            logger.info("%6s%12s%12s%12s%14s%12s%12s\n" % ("Step", "  |k|  ","  |dk|  "," |grad| ","    -=X2=-  ","Delta(X2)", "StepQual"))
            logger.info("%6i%12.3e%12.3e%12.3e%s%14.5e\x1b[0m%12.3e% 11.3f\n\n" % (ITERATION_NUMBER, nxk, ndx, ngr, color, X, stdfront, Quality))
            # Check the convergence criteria
            if ngr < self.conv_grd:
                logger.info("Convergence criterion reached for gradient norm (%.2e)\n" % self.conv_grd)
                break
            if ITERATION_NUMBER == self.maxstep:
                logger.info("Maximum number of optimization steps reached (%i)\n" % ITERATION_NUMBER)
                break
            if ndx < self.conv_stp and ITERATION_NUMBER > 0 and not restep:
                logger.info("Convergence criterion reached in step size (%.2e)\n" % self.conv_stp)
                break
            if stdfront < self.conv_obj and len(ehist) > self.hist and not restep: # Factor of two is so [0,1] stdev is normalized to 1
                logger.info("Convergence criterion reached for objective function (%.2e)\n" % self.conv_obj)
                break
            if self.print_grad:
                bar = printcool("Total Gradient",color=4)
                self.FF.print_map(vals=G,precision=8)
                logger.info(bar)
            if self.print_hess:
                bar = printcool("Total Hessian",color=4)
                pmat2d(H,precision=8)
                logger.info(bar)
            for key, val in self.Objective.ObjDict.items():
                if Best_Step:
                    self.Objective.ObjDict_Last[key] = val
            restep = False
            dx, dX_expect, bump = self.step(xk, data, trust)
            old_pk = self.FF.create_pvals(xk)
            old_xk = xk.copy()
            # Increment the iteration counter.
            ITERATION_NUMBER += 1
            # Take a step in the parameter space.
            xk += dx
            if self.print_vals:
                pk = self.FF.create_pvals(xk)
                dp = pk - old_pk
                bar = printcool("Mathematical Parameters (Current + Step = Next)",color=5)
                self.FF.print_map(vals=["% .4e %s %.4e = % .4e" % (old_xk[i], '+' if dx[i] >= 0 else '-', abs(dx[i]), xk[i]) for i in range(len(xk))])
                logger.info(bar)
                bar = printcool("Physical Parameters (Current + Step = Next)",color=5)
                self.FF.print_map(vals=["% .4e %s %.4e = % .4e" % (old_pk[i], '+' if dp[i] >= 0 else '-', abs(dp[i]), pk[i]) for i in range(len(pk))])
                logger.info(bar)
            # Evaluate the objective function and its derivatives.
            data        = self.Objective.Full(xk,Ord,verbose=True)
            X, G, H = data['X'], data['G'], data['H']
            ndx = norm(dx)
            nxk = norm(xk)
            ngr = norm(G)
            drc = abs(flat(dx)).argmax()

            dX_actual = X - X_prev
            try:
                Quality = dX_actual / dX_expect
            except:
                logger.warning("Warning: Step size of zero detected (i.e. wrong direction).  Try reducing the finite_difference_h parameter\n")
                Quality = 1.0 # This is a step length of zero.

            if Quality <= 0.25 and X < (X_prev + self.err_tol) and self.trust0 > 0:
                # If the step quality is bad, then we should decrease the trust radius.
                trust = max(ndx*(1./(1+a)), self.mintrust)
                logger.info("Low quality step, reducing trust radius to % .4e\n" % trust)
            if Quality >= 0.75 and bump and self.trust0 > 0:
                # If the step quality is good, then we should increase the trust radius.
                # The 'a' factor is how much we should grow or shrink the trust radius each step
                # and the 'b' factor determines how closely we are tied down to the original value.
                # Recommend values 0.5 and 0.5
                trust += a*trust*np.exp(-b*(trust/self.trust0 - 1))
            if X > (X_prev + self.err_tol):
                Best_Step = 0
                # Toggle switch for rejection (experimenting with no rejection)
                Rejects = True
                GOODSTEP = 0
                Reevaluate = True
                trust = max(ndx*(1./(1+a)), self.mintrust)
                logger.info("Rejecting step and reducing trust radius to % .4e\n" % trust)
                if Rejects:
                    xk = xk_prev.copy()
                    if Reevaluate:
                        restep = True
                        color = "\x1b[91m"
                        logger.info("%6s%12s%12s%12s%14s%12s%12s\n" % ("Step", "  |k|  ","  |dk|  "," |grad| ","    -=X2=-  ","Delta(X2)", "StepQual"))
                        logger.info("%6i%12.3e%12.3e%12.3e%s%14.5e\x1b[0m%12.3e% 11.3f\n\n" % (ITERATION_NUMBER, nxk, ndx, ngr, color, X, stdfront, Quality))
                        printcool("Objective function rises!\nRe-evaluating at the previous point..",color=1)
                        ITERATION_NUMBER += 1
                        data        = self.Objective.Full(xk,Ord,verbose=True)
                        GOODSTEP = 1
                        X, G, H = data['X'], data['G'], data['H']
                        X_prev = X
                        dx *= 0
                        ndx = norm(dx)
                        nxk = norm(xk)
                        ngr = norm(G)
                        Quality = 0.0
                        color = "\x1b[0m"
                    else:
                        color = "\x1b[91m"
                        G = G_prev.copy()
                        H = H_stor.copy()
                        data = deepcopy(datastor)
                    continue
            else:
                GOODSTEP = 1
                if X > X_best:
                    Best_Step = 0
                    color = "\x1b[95m"
                else:
                    Best_Step = 1
                    color = "\x1b[92m"
                    X_best = X
                ehist = np.append(ehist, X)
            # Hessian update for BFGS.
            if b_BFGS:
                Hnew = H_stor.copy()
                Dx   = col(xk - xk_prev)
                Dy   = col(G  - G_prev)
                Mat1 = (Dy*Dy.T)/(Dy.T*Dx)[0,0]
                Mat2 = ((Hnew*Dx)*(Hnew*Dx).T)/(Dx.T*Hnew*Dx)[0,0]
                Hnew += Mat1-Mat2
                H = Hnew.copy()
                data['H'] = H.copy()

            datastor= deepcopy(data)
            G_prev  = G.copy()
            H_stor  = H.copy()
            xk_prev = xk.copy()
            X_prev  = X
            if len(self.FF.parmdestroy_this) > 0:
                self.FF.parmdestroy_save.append(self.FF.parmdestroy_this)
                self.FF.linedestroy_save.append(self.FF.linedestroy_this)
        
        bar = printcool("Final objective function value\nFull: % .6e  Un-penalized: % .6e" % (data['X'],data['X0']), '@', bold=True, color=2)
        return xk


    def step(self, xk, data, trust):
        """ Computes the next step in the parameter space.  There are lots of tricks here that I will document later.

        @param[in] G The gradient
        @param[in] H The Hessian
        @param[in] trust The trust radius
        
        """
        from scipy import optimize

        X, G, H = (data['X0'], data['G0'], data['H0']) if self.bhyp else (data['X'], data['G'], data['H'])
        H1 = H.copy()
        H1 = np.delete(H1, self.excision, axis=0)
        H1 = np.delete(H1, self.excision, axis=1)
        Eig = eig(H1)[0]            # Diagonalize Hessian
        Emin = min(Eig)
        if Emin < self.eps:         # Mix in SD step if Hessian minimum eigenvalue is negative
            # Experiment.
            Adj = max(self.eps, 0.01*abs(Emin)) - Emin
            logger.info("Hessian has a small or negative eigenvalue (%.1e), mixing in some steepest descent (%.1e) to correct this.\n" % (Emin, Adj))
            logger.info("Eigenvalues are:\n")   ###
            pvec1d(Eig)                ###
            H += Adj*np.eye(H.shape[0])

        if self.bhyp:
            G = np.delete(G, self.excision)
            H = np.delete(H, self.excision, axis=0)
            H = np.delete(H, self.excision, axis=1)
            xkd = np.delete(xk, self.excision)
            if self.Objective.Penalty.fmul != 0.0:
                warn_press_key("Using the multiplicative hyperbolic penalty is discouraged!")
            # This is the gradient and Hessian without the contributions from the hyperbolic constraint.
            Obj0 = {'X':X,'G':G,'H':H}
            class Hyper(object):
                def __init__(self, HL, Penalty):
                    self.H = HL.copy()
                    self.dx = 1e10 * np.ones(len(HL),dtype=float)
                    self.Val = 0
                    self.Grad = np.zeros(len(HL),dtype=float)
                    self.Hess = np.zeros((len(HL),len(HL)),dtype=float)
                    self.Penalty = Penalty
                def _compute(self, dx):
                    self.dx = dx.copy()
                    Tmp = np.mat(self.H)*col(dx)
                    Reg_Term   = self.Penalty.compute(xkd+flat(dx), Obj0)
                    self.Val   = (X + np.dot(dx, G) + 0.5*row(dx)*Tmp + Reg_Term[0] - data['X'])[0,0]
                    self.Grad  = flat(col(G) + Tmp) + Reg_Term[1]
                def compute_val(self, dx):
                    if norm(dx - self.dx) > 1e-8:
                        self._compute(dx)
                    return self.Val
                def compute_grad(self, dx):
                    if norm(dx - self.dx) > 1e-8:
                        self._compute(dx)
                    return self.Grad
                def compute_hess(self, dx):
                    if norm(dx - self.dx) > 1e-8:
                        self._compute(dx)
                    return self.Hess
            def hyper_solver(L):
                dx0 = np.zeros(len(xkd),dtype=float)
                #dx0 = np.delete(dx0, self.excision)
                # HL = H + (L-1)**2*np.diag(np.diag(H))
                # Attempt to use plain Levenberg
                HL = H + (L-1)**2*np.eye(len(H))

                HYP = Hyper(HL, self.Objective.Penalty)
                try:
                    Opt1 = optimize.fmin_bfgs(HYP.compute_val,dx0,fprime=HYP.compute_grad,gtol=1e-5,full_output=True,disp=0)
                except:
                    Opt1 = optimize.fmin(HYP.compute_val,dx0,full_output=True,disp=0)
                try:
                    Opt2 = optimize.fmin_bfgs(HYP.compute_val,-xkd,fprime=HYP.compute_grad,gtol=1e-5,full_output=True,disp=0)
                except:
                    Opt2 = optimize.fmin(HYP.compute_val,-xkd,full_output=True,disp=0)
                #Opt2 = optimize.fmin(HYP.compute_val,-xkd,full_output=True,disp=0)
                dx1, sol1 = Opt1[0], Opt1[1]
                dx2, sol2 = Opt2[0], Opt2[1]
                dxb, sol = (dx1, sol1) if sol1 <= sol2 else (dx2, sol2)
                for i in self.excision:    # Reinsert deleted coordinates - don't take a step in those directions
                    dxb = np.insert(dxb, i, 0)
                return dxb, sol
        else:
            # G0 and H0 are used for determining the expected function change.
            G0 = G.copy()
            H0 = H.copy()
            G = np.delete(G, self.excision)
            H = np.delete(H, self.excision, axis=0)
            H = np.delete(H, self.excision, axis=1)
            # print "Inverting Hessian:"                 ###
            # print " G:"                                ###
            # pvec1d(G,precision=5)                      ###
            # print " H:"                                ###
            # pmat2d(H,precision=5)                      ###
            Hi = invert_svd(np.mat(H))
            dx = flat(-1 * Hi * col(G))
            # print " dx:"                               ###
            # pvec1d(dx,precision=5)                     ###
            # dxa = -solve(H, G)          # Take Newton Raphson Step ; use -1*G if want steepest descent.
            # dxa = flat(dxa)
            # print " dxa:"                              ###
            # pvec1d(dxa,precision=5)                    ###
            logger.info('\n')                                      ###
            for i in self.excision:    # Reinsert deleted coordinates - don't take a step in those directions
                dx = np.insert(dx, i, 0)
            def para_solver(L):
                # Levenberg-Marquardt
                # HT = H + (L-1)**2*np.diag(np.diag(H))
                # Attempt to use plain Levenberg
                HT = H + (L-1)**2*np.eye(len(H))
                # print "Inverting Scaled Hessian:"                       ###
                # print " G:"                                             ###
                # pvec1d(G,precision=5)                                   ###
                # print " HT: (Scal = %.4f)" % (1+(L-1)**2)               ###
                # pmat2d(HT,precision=5)                                  ###
                Hi = invert_svd(np.mat(HT))
                dx = flat(-1 * Hi * col(G))
                # print " dx:"                                            ###
                # pvec1d(dx,precision=5)                                  ###
                # dxa = -solve(HT, G)
                # dxa = flat(dxa)
                # print " dxa:"                                           ###
                # pvec1d(dxa,precision=5)                                 ###
                # print                                                   ###
                sol = flat(0.5*row(dx)*np.mat(H)*col(dx))[0] + np.dot(dx,G)
                for i in self.excision:    # Reinsert deleted coordinates - don't take a step in those directions
                    dx = np.insert(dx, i, 0)
                return dx, sol
    
        def solver(L):
            return hyper_solver(L) if self.bhyp else para_solver(L)
    
        def trust_fun(L):
            N = norm(solver(L)[0])
            #print "\rL = %.4e, Hessian diagonal addition = %.4e: found length %.4e, objective is %.4e" % (L, (L-1)**2, N, (N - trust)**2)
            return (N - trust)**2

        def search_fun(L):
            # Evaluate ONLY the objective function.  Most useful when
            # the objective is cheap, but the derivative is expensive.
            dx, sol = solver(L) # dx is how much the step changes from the previous step.
            # This is our trial step.
            xk_ = dx + xk
            Result = self.Objective.Full(xk_,0,verbose=False)['X'] - data['X']
            logger.info("Searching! Hessian diagonal addition = %.4e, L = % .4e, length %.4e, result %.4e\n" % ((L-1)**2,L,norm(dx),Result))
            return Result
        
        if self.trust0 > 0: # This is the trust region code.
            bump = False
            dx, expect = solver(1)
            dxnorm = norm(dx)
            if dxnorm > trust:
                bump = True
                # Tried a few optimizers here, seems like Brent works well.
                # Okay, the problem with Brent is that the tolerance is fractional.  
                # If the optimized value is zero, then it takes a lot of meaningless steps.
                LOpt = optimize.brent(trust_fun,brack=(self.lmg,self.lmg*4),tol=1e-6)
                ### Result = optimize.fmin_powell(trust_fun,3,xtol=self.search_tol,ftol=self.search_tol,full_output=1,disp=0)
                ### LOpt = Result[0]
                dx, expect = solver(LOpt)
                dxnorm = norm(dx)
                # print "\rLevenberg-Marquardt: %s step found (length %.3e), Hessian diagonal is scaled by % .8f" % ('hyperbolic-regularized' if self.bhyp else 'Newton-Raphson', dxnorm, (LOpt-1)**2)
                logger.info("\rLevenberg-Marquardt: %s step found (length %.3e), % .8f added to Hessian diagonal\n" % ('hyperbolic-regularized' if self.bhyp else 'Newton-Raphson', dxnorm, (LOpt-1)**2))
        else: # This is the nonlinear search code.
            # First obtain a step that is the same length as the provided trust radius.
            LOpt = optimize.brent(trust_fun,brack=(self.lmg,self.lmg*4),tol=1e-6)
            bump = False
            Result = optimize.brent(search_fun,brack=(LOpt,LOpt*4),tol=self.search_tol,full_output=1)
            ### optimize.fmin(search_fun,0,xtol=1e-8,ftol=data['X']*0.1,full_output=1,disp=0)
            ### Result = optimize.fmin_powell(search_fun,3,xtol=self.search_tol,ftol=self.search_tol,full_output=1,disp=0)
            dx, _ = solver(Result[0])
            expect = Result[1]

        ## Decide which parameters to redirect.
        ## Currently not used.
        if self.Objective.Penalty.ptyp in [3,4,5]:
            self.FF.make_redirect(dx+xk)

        return dx, expect, bump

    def NewtonRaphson(self):
        """ Optimize the force field parameters using the Newton-Raphson method (@see MainOptimizer) """
        return self.MainOptimizer(b_BFGS=0)

    def BFGS(self):
        """ Optimize the force field parameters using the BFGS method; currently the recommended choice (@see MainOptimizer) """
        return self.MainOptimizer(b_BFGS=1)

    def ScipyOptimizer(self,Algorithm="None"):
        """ Driver for SciPy optimizations.

        Using any of the SciPy optimizers requires that SciPy is installed.
        This method first defines several wrappers around the objective function that the SciPy
        optimizers can use.  Then it calls the algorith mitself.

        @param[in] Algorithm The optimization algorithm to use, for example 'powell', 'simplex' or 'anneal'

        """
        from scipy import optimize
        def xwrap(func,verbose=True):
            def my_func(mvals):
                if verbose: logger.info('\n')
                Answer = func(mvals,Order=0,verbose=verbose)['X']
                dx = (my_func.x_best - Answer) if my_func.x_best != None else 0.0
                if Answer < my_func.x_best or my_func.x_best == None:
                    color = "\x1b[92m"
                    my_func.x_best = Answer
                else:
                    color = "\x1b[91m"
                if verbose:
                    if self.print_vals:
                        logger.info("k=" + ' '.join(["% .4f" % i for i in mvals]) + '\n')
                    logger.info("X2= %s%12.3e\x1b[0m d(X2)= %12.3e\n" % (color,Answer,dx))
                if Answer != Answer:
                    return 1e10
                else:
                    return Answer
            my_func.x_best = None
            return my_func
        def gwrap(func,verbose=True):
            def my_gfunc(mvals):
                if verbose: logger.info('\n')
                Output = func(mvals,Order=1,verbose=verbose)
                Answer = Output['G']
                Objective = Output['X']
                dx = (my_gfunc.x_best - Objective) if my_gfunc.x_best != None else 0.0
                if Objective < my_gfunc.x_best or my_gfunc.x_best == None:
                    color = "\x1b[92m"
                    my_gfunc.x_best = Objective
                else:
                    color = "\x1b[91m"
                if verbose:
                    if self.print_vals:
                        logger.info("k=" + ' '.join(["% .4f" % i for i in mvals]) + '\n')
                    logger.info("|Grad|= %12.3e X2= %s%12.3e\x1b[0m d(X2)= %12.3e\n\n" % (norm(Answer),color,Objective,dx))
                return Answer
            my_gfunc.x_best = None
            return my_gfunc
        if Algorithm == "powell":
            printcool("Minimizing Objective Function using Powell's Method" , ansi=1, bold=1)
            return optimize.fmin_powell(xwrap(self.Objective.Full),self.mvals0,ftol=self.conv_obj,xtol=self.conv_stp,maxiter=self.maxstep)
        elif Algorithm == "simplex":
            printcool("Minimizing Objective Function using Simplex Method" , ansi=1, bold=1)
            return optimize.fmin(xwrap(self.Objective.Full),self.mvals0,ftol=self.conv_obj,xtol=self.conv_stp,maxiter=self.maxstep,maxfun=self.maxstep*10)
        elif Algorithm == "anneal":
            printcool("Minimizing Objective Function using Simulated Annealing" , ansi=1, bold=1)
            return optimize.anneal(xwrap(self.Objective.Full),self.mvals0,lower=-1*self.trust0*np.ones(self.np),upper=self.trust0*np.ones(self.np),schedule='boltzmann')
        elif Algorithm == "cg":
            printcool("Minimizing Objective Function using Conjugate Gradient" , ansi=1, bold=1)
            return optimize.fmin_cg(xwrap(self.Objective.Full,verbose=False),self.mvals0,fprime=gwrap(self.Objective.Full),gtol=self.conv_grd)

    def GeneticAlgorithm(self):
        
        """ 
        Genetic algorithm, under development. It currently works but a
        genetic algorithm is more like a concept; i.e. there is no
        single way to implement it.
        
        @todo Massive parallelization hasn't been implemented yet

        """
        def generate_fresh(rows, cols):
            new_guys = np.zeros((rows, cols))
            for i in range(rows):
                new_guys[i, int(cols*np.random.random())] = self.trust0 * np.random.randn()
            return new_guys
        
        def cross_over(chrom1, chrom2):
            crosspt = 1 + int((len(chrom1) - 1) * np.random.random())
            Ans1 = np.hstack((chrom1[:crosspt],chrom2[crosspt:]))
            Ans2 = np.hstack((chrom2[:crosspt],chrom1[crosspt:]))
            return Ans1, Ans2

        def mutate(chrom):
            mutpt = int(len(chrom) * np.random.random())
            chrom[mutpt] += self.trust0 * np.random.randn()
            return chrom

        def initial_generation():
            return np.vstack((self.mvals0.copy(),np.random.randn(PopSize, self.FF.np)*self.trust0)) / (self.FF.np ** 0.5)
            #return np.vstack((self.mvals0.copy(),generate_fresh(PopSize, self.np)))

        def calculate_fitness(pop):
            return [self.Objective.Full(i,Order=0,verbose=False)['X'] for i in pop]

        def sort_by_fitness(fits):
            return np.sort(fits), np.argsort(fits)

        def generate_new_population(sorted, pop):
            newpop = pop[sorted[1]]
            # Individuals in this range are kept
            a = range(KeepNum)
            logger.info("Keeping: " + str(a) + '\n')
            random.shuffle(a)
            for i in range(0, KeepNum, 2):
                logger.info("%i and %i reproducing to replace %i and %i\n" % (a[i],a[i+1],len(newpop)-i-2,len(newpop)-i-1))
                newpop[-i-1], newpop[-i-2] = cross_over(newpop[a[i]],newpop[a[i+1]])
            b = range(KeepNum, len(newpop))
            random.shuffle(b)
            for i in b[:MutNum]:
                logger.info("Randomly mutating %i\n" % i)
                newpop[i] = mutate(newpop[i])
            return newpop
            
        def xwrap(func,verbose=True):
            def my_func(mvals):
                if verbose: logger.info('\n')
                Answer = func(mvals,Order=0,verbose=verbose)['X']
                dx = (my_func.x_best - Answer) if my_func.x_best != None else 0.0
                if Answer < my_func.x_best or my_func.x_best == None:
                    color = "\x1b[92m"
                    my_func.x_best = Answer
                else:
                    color = "\x1b[91m"
                if verbose:
                    logger.info("k=" + ' '.join(["% .4f" % i for i in mvals]) + '\n')
                    logger.info("X2= %s%12.3e\x1b[0m d(X2)= %12.3e\n" % (color,Answer,dx))
                return Answer
            my_func.x_best = None
            return my_func

        PopSize = 120
        KeepThresh = 0.5
        MutProb = 0.1
        CrosProb = 0.5
        
        KeepNum = int(KeepThresh * PopSize)
        MutNum = int(MutProb * PopSize)
        CrosNum = int(CrosProb/2 * PopSize) * 2
        Population = initial_generation()
        Gen = 0

        Best = [[],[]]

        while True:
            #print Population
            Fits = calculate_fitness(Population)
            Sorted = sort_by_fitness(Fits)
            logger.info(str(Sorted))
            Best[0].append(Sorted[0][0])
            Best[1].append(Population[Sorted[1][0]])
            logger.info(str(Best))
            if Gen == self.maxstep: break
            Population = generate_new_population(Sorted, Population)
            Gen += 1

        logger.info(str(Best))
        return Population[Sorted[1][0]]
        

    def Simplex(self):
        """ Use SciPy's built-in simplex algorithm to optimize the parameters. @see Optimizer::ScipyOptimizer """
        return self.ScipyOptimizer(Algorithm="simplex")

    def Powell(self):
        """ Use SciPy's built-in Powell direction-set algorithm to optimize the parameters. @see Optimizer::ScipyOptimizer """
        return self.ScipyOptimizer(Algorithm="powell")

    def Anneal(self):
        """ Use SciPy's built-in simulated annealing algorithm to optimize the parameters. @see Optimizer::ScipyOptimizer """
        return self.ScipyOptimizer(Algorithm="anneal")

    def ConjugateGradient(self):
        """ Use SciPy's built-in simulated annealing algorithm to optimize the parameters. @see Optimizer::ScipyOptimizer """
        return self.ScipyOptimizer(Algorithm="cg")

    def Scan_Values(self,MathPhys=1):
        """ Scan through parameter values.

        This option is activated using the inputs:

        @code
        scan[mp]vals
        scan_vals low:hi:nsteps
        scan_idxnum (number) -or-
        scan_idxname (name)
        @endcode
        
        This method goes to the specified parameter indices and scans through
        the supplied values, evaluating the objective function at every step.

        I hope this method will be useful for people who just want to look at
        changing one or two parameters and seeing how it affects the force
        field performance.

        @todo Maybe a multidimensional grid can be done.
        @param[in] MathPhys Switch to use mathematical (True) or physical (False) parameters.
        
        """
        # First make sure that the user entered the correct syntax.
        try:
            vals_in = [float(i) for i in self.scan_vals.split(":")]
        except:
            logger.error("Syntax error: in the input file please use scan_vals low:hi:nsteps\n")
            sys.exit(1)
        if len(vals_in) != 3:
            logger.error("Syntax error: in the input file please use scan_vals low:hi:nsteps\n")
            sys.exit(1)
        idx = [int(i) for i in self.idxnum]
        for j in self.idxname:
            idx += [self.FF.map[i] for i in self.FF.map if j in i]
        idx = set(idx)
        scanvals = np.linspace(vals_in[0],vals_in[1],vals_in[2])
        logger.info(str(vals_in) + '\n')
        logger.info(str(scanvals) + '\n')
        for pidx in idx:
            if MathPhys:
                logger.info("Scanning parameter %i (%s) in the mathematical space\n" % (pidx,self.FF.plist[pidx]))
                vals = self.mvals0.copy()
            else:
                logger.info("Scanning parameter %i (%s) in the physical space\n" % (pidx,self.FF.plist[pidx]))
                self.FF.use_pvals = True
                vals = self.FF.pvals0.copy()
            for i in scanvals:
                vals[pidx] = i
                data        = self.Objective.Full(vals,Order=0)
                logger.info("Value = % .4e Objective = % .4e\n" % (i, data['X']))

    def ScanMVals(self):
        """ Scan through the mathematical parameter space. @see Optimizer::ScanValues """
        self.Scan_Values(1)

    def ScanPVals(self):
        """ Scan through the physical parameter space. @see Optimizer::ScanValues """
        self.Scan_Values(0)

    def SinglePoint(self):
        """ A single-point objective function computation. """
        data        = self.Objective.Full(self.mvals0,Order=0,verbose=True)
        logger.info("The objective function is:" + str(data['X']) + '\n')

    def Gradient(self):
        """ A single-point gradient computation. """
        data        = self.Objective.Full(self.mvals0,Order=1)
        logger.info(str(data['X']) + '\n')
        logger.info(str(data['G']) + '\n')
        logger.info(str(data['H']) + '\n')

    def Hessian(self):
        """ A single-point Hessian computation. """
        data        = self.Objective.Full(self.mvals0,Order=2)
        logger.info(str(data['X']) + '\n')
        logger.info(str(data['G']) + '\n')
        logger.info(str(data['H']) + '\n')

    def FDCheckG(self):
        """ Finite-difference checker for the objective function gradient.

        For each element in the gradient, use a five-point finite difference
        stencil to compute a finite-difference derivative, and compare it to
        the analytic result.

        """

        Adata        = self.Objective.Full(self.mvals0,Order=1)['G']
        Fdata        = np.zeros(self.FF.np,dtype=float)
        printcool("Checking first derivatives by finite difference!\n%-8s%-20s%13s%13s%13s%13s" \
                  % ("Index", "Parameter ID","Analytic","Numerical","Difference","Fractional"),bold=1,color=5)
        for i in range(self.FF.np):
            Fdata[i] = f1d7p(fdwrap(self.Objective.Full,self.mvals0,i,'X',Order=0),self.h)
            Denom = max(abs(Adata[i]),abs(Fdata[i]))
            Denom = Denom > 1e-8 and Denom or 1e-8
            D = Adata[i] - Fdata[i]
            Q = (Adata[i] - Fdata[i])/Denom
            cD = abs(D) > 0.5 and "\x1b[1;91m" or (abs(D) > 1e-2 and "\x1b[91m" or (abs(D) > 1e-5 and "\x1b[93m" or "\x1b[92m"))
            cQ = abs(Q) > 0.5 and "\x1b[1;91m" or (abs(Q) > 1e-2 and "\x1b[91m" or (abs(Q) > 1e-5 and "\x1b[93m" or "\x1b[92m"))
            logger.info("\r    %-8i%-20s% 13.4e% 13.4e%s% 13.4e%s% 13.4e\x1b[0m\n" \
                  % (i, self.FF.plist[i][:20], Adata[i], Fdata[i], cD, D, cQ, Q))

    def FDCheckH(self):
        """ Finite-difference checker for the objective function Hessian.

        For each element in the Hessian, use a five-point stencil in both
        parameter indices to compute a finite-difference derivative, and
        compare it to the analytic result.

        This is meant to be a foolproof checker, so it is pretty slow.  We
        could write a faster checker if we assumed we had accurate first
        derivatives, but it's better to not make that assumption.

        The second derivative is computed by double-wrapping the objective
        function via the 'wrap2' function.

        """
        Adata        = self.Objective.Full(self.mvals0,Order=2)['H']
        Fdata        = np.zeros((self.FF.np,self.FF.np),dtype=float)
        printcool("Checking second derivatives by finite difference!\n%-8s%-20s%-20s%13s%13s%13s%13s" \
                  % ("Index", "Parameter1 ID", "Parameter2 ID", "Analytic","Numerical","Difference","Fractional"),bold=1,color=5)

        # Whee, our double-wrapped finite difference second derivative!
        def wrap2(mvals0,pidxi,pidxj):
            def func1(arg):
                mvals = list(mvals0)
                mvals[pidxj] += arg
                return f1d5p(fdwrap(self.Objective.Full,mvals,pidxi,'X',Order=0),self.h)
            return func1
        
        for i in range(self.FF.np):
            for j in range(i,self.FF.np):
                Fdata[i,j] = f1d5p(wrap2(self.mvals0,i,j),self.h)
                Denom = max(abs(Adata[i,j]),abs(Fdata[i,j]))
                Denom = Denom > 1e-8 and Denom or 1e-8
                D = Adata[i,j] - Fdata[i,j]
                Q = (Adata[i,j] - Fdata[i,j])/Denom
                cD = abs(D) > 0.5 and "\x1b[1;91m" or (abs(D) > 1e-2 and "\x1b[91m" or (abs(D) > 1e-5 and "\x1b[93m" or "\x1b[92m"))
                cQ = abs(Q) > 0.5 and "\x1b[1;91m" or (abs(Q) > 1e-2 and "\x1b[91m" or (abs(Q) > 1e-5 and "\x1b[93m" or "\x1b[92m"))
                logger.info("\r    %-8i%-20s%-20s% 13.4e% 13.4e%s% 13.4e%s% 13.4e\x1b[0m\n" \
                      % (i, self.FF.plist[i][:20], self.FF.plist[j][:20], Adata[i,j], Fdata[i,j], cD, D, cQ, Q))

    def readchk(self):
        """ Read the checkpoint file for the main optimizer. """
        self.chk = {}
        if self.rchk_fnm != None:
            absfnm = os.path.join(self.root,self.rchk_fnm)
            if os.path.exists(absfnm):
                self.chk = pickle.load(open(absfnm))
            else:
                logger.info("\x1b[40m\x1b[1;92mWARNING:\x1b[0m read_chk is set to True, but checkpoint file not loaded (wrong filename or doesn't exist?)\n")
        return self.chk

    def writechk(self):
        """ Write the checkpoint file for the main optimizer. """
        if self.wchk_fnm != None:
            logger.info("Writing the checkpoint file %s\n" % self.wchk_fnm)
            with open(os.path.join(self.root,self.wchk_fnm),'w') as f: pickle.dump(self.chk,f)
        <|MERGE_RESOLUTION|>--- conflicted
+++ resolved
@@ -17,12 +17,8 @@
 from forcebalance.finite_difference import f1d7p, f1d5p, fdwrap
 from collections import OrderedDict
 import random
-<<<<<<< HEAD
-=======
-from baseclass import ForceBalanceBaseClass
 from forcebalance.output import getLogger
 logger = getLogger(__name__)
->>>>>>> 530edd1f
 
 # Global variable corresponding to the iteration number.
 ITERATION_NUMBER = 0
