import os
import re
import csv
import copy
import errno
import numpy as np
import pandas as pd
import itertools
import cStringIO

from forcebalance.molecule import Molecule
from forcebalance.observable import OMap
from forcebalance.target import Target
from forcebalance.finite_difference import in_fd
<<<<<<< HEAD
from forcebalance.nifty import flat, col, row, isint, isnpnan
=======
from forcebalance.nifty import flat, col, row, isint, isnan
>>>>>>> efdb8427
from forcebalance.nifty import lp_dump, lp_load, wopen, _exec
from forcebalance.nifty import GoInto, LinkFile, link_dir_contents
from forcebalance.nifty import printcool, printcool_dictionary
from forcebalance.nifty import getWorkQueue

from collections import defaultdict, OrderedDict

import forcebalance
from forcebalance.output import *
logger = getLogger(__name__)
# print logger.parent.parent.handlers[0]
# logger.parent.parent.handlers = []

class TextParser(object):
    """ Parse a text file. """
    def __init__(self, fnm):
        self.fnm = fnm
        self.parse()

    def is_empty_line(self):
        return all([len(fld.strip()) == 0 for fld in self.fields])

    def is_comment_line(self):
        return re.match('^[\'"]?#',self.fields[0].strip())

    def process_header(self):
        """ Function for setting more attributes using the header line, if needed. """
        self.heading = [i.strip() for i in self.fields[:]]

    def process_data(self):
        """ Function for setting more attributes using the current line, if needed. """
        trow = []
        for ifld in range(len(self.heading)):
            if ifld < len(self.fields):
                trow.append(self.fields[ifld].strip())
            else:
                trow.append('')
        return trow

    def sanity_check(self):
        """ Extra sanity checks. """

    def parse(self):
        self.heading = []                 # Fields in header line
        meta = defaultdict(list)          # Dictionary of metadata
        found_header = 0                  # Whether we found the header line
        table = []                        # List of data records
        self.generate_splits()            # Generate a list of records for each line.
        self.ln = 0                       # Current line number
        for line, fields in zip(open(self.fnm).readlines(), self.splits):
            # Set attribute so methods can use it.
            self.fields = fields
            # Skip over empty lines or comment lines.
            if self.is_empty_line():
                logger.debug("\x1b[96mempt\x1b[0m %s\n" % line.replace('\n',''))
                self.ln += 1
                continue
            if self.is_comment_line():
                logger.debug("\x1b[96mcomm\x1b[0m %s\n" % line.replace('\n',''))
                self.ln += 1
                continue
            # Indicates metadata mode.
            is_meta = 0
            # Indicates whether this is the header line.
            is_header = 0
            # Split line by tabs.
            for ifld, fld in enumerate(fields):
                fld = fld.strip()
                # Stop parsing when we encounter a comment line.
                if re.match('^[\'"]?#',fld): break
                # The first word would contain the name of the metadata key.
                if ifld == 0:
                    mkey = fld
                # Check if the first field is an equals sign (turn on metadata mode).
                if ifld == 1:
                    # Activate metadata mode.
                    if fld == "=":
                        is_meta = 1
                    # Otherwise, this is the header line.
                    elif not found_header:
                        is_header = 1
                        found_header = 1
                # Read in metadata.
                if ifld > 1 and is_meta:
                    meta[mkey].append(fld)
            # Set field start, field end, and field content for the header.
            if is_header:
                logger.debug("\x1b[1;96mhead\x1b[0m %s\n" % line.replace('\n',''))
                self.process_header()
            elif is_meta:
                logger.debug("\x1b[96mmeta\x1b[0m %s\n" % line.replace('\n',''))
            else:
                # Build the row of data to be appended to the table.
                # Loop through the fields in the header and inserts fields
                # in the data line accordingly.  Ignores trailing tabs/spaces.
                logger.debug("\x1b[96mdata\x1b[0m %s\n" % line.replace('\n',''))
                table.append(self.process_data())
            self.ln += 1
        self.sanity_check()
        if logger.level == DEBUG:
            printcool("%s parsed as %s" % (self.fnm.replace(os.getcwd()+'/',''), self.format), color=6)
        self.metadata = meta
        self.table = table
        
class CSV_Parser(TextParser):
    
    """ 
    Parse a comma-separated file.  This class is for all
    source files that are .csv format (characterized by having the
    same number of comma-separated fields in each line).  Fields are
    separated by commas but they may contain commas as well.

    In contrast to the other formats, .csv MUST contain the same
    number of commas in each line.  .csv format is easily prepared
    using Excel.
    """
    
    def __init__(self, fnm):
        self.format = "comma-separated values (csv)"
        super(CSV_Parser, self).__init__(fnm)

    def generate_splits(self):
        with open(self.fnm, 'r') as f: self.splits = list(csv.reader(f))

class TAB_Parser(TextParser):
    
    """ 
    Parse a tab-delimited file.  This function is called for all
    source files that aren't csv and contain at least one tab.  
    Fields are separated by tabs and do not contain tabs.

    Tab-delimited format is easy to prepare using programs like Excel.
    It is easier to read than .csv but represented differently by
    different editors.  
    
    Empty fields must still exist (represented using multiple tabs).
    """
    
    def __init__(self, fnm):
        self.format = "tab-delimited text"
        super(TAB_Parser, self).__init__(fnm)

    def generate_splits(self):
        self.splits = [line.split('\t') for line in open(self.fnm).readlines()]

class FIX_Parser(TextParser):
    
    """ 
    Parse a fixed width format file.  This function is called for all
    source files that aren't csv and contain no tabs.

    Fixed width is harder to prepare by hand but easiest to read,
    because it looks the same in all text editors.  The field width is
    determined by the header line (first line in the data table),
    i.e. the first non-empty, non-comment, non-metadata line.

    Empty fields need to be filled with the correct number of spaces.
    All fields must have the same alignment (left or right).  The
    start and end of each field is determined from the header line and
    used to determine alignment. If the alignment cannot be determined
    then it will throw an error.

    Example of a left-aligned fixed width file:

    T           P (atm)     Al          Al_wt       Scd1_idx    Scd1        Scd2_idx    Scd2    
    323.15      1           0.631       1           C15                     C34                 
                                                    C17         0.198144    C36         0.198144
                                                    C18         0.198128    C37         0.198128
                                                    C19         0.198111    C38         0.198111
                                                    C20         0.198095    C39         0.198095
                                                    C21         0.198079    C40         0.198079
                                                    C22         0.197799    C41         0.197537
                                                    C23         0.198045    C42         0.198046
                                                    C24         0.178844    C43         0.178844
                                                    C25         0.167527    C44         0.178565
                                                    C26         0.148851    C45         0.16751
                                                    C27         0.134117    C46         0.148834
                                                    C28         0.119646    C47         0.1341
                                                    C29         0.100969    C48         0.110956
                                                    C30         0.07546     C49         0.087549
                                                    C31                     C50

    """

    def __init__(self, fnm):
        self.format = "fixed-width text"
        self.fbegs_dat = []
        self.fends_dat = []
        super(FIX_Parser, self).__init__(fnm)

    def generate_splits(self):
        # This regular expression splits a string looking like this:
        # "Density (kg m^-3) Hvap (kJ mol^-1) Alpha Kappa".  But I
        # don't want to split in these places: "Density_(kg_m^-3)
        # Hvap_(kJ_mol^-1) Alpha Kappa"
        allfields = [list(re.finditer('[^\s(]+(?:\s*\([^)]*\))?', line)) for line in open(self.fnm).readlines()]
        self.splits = []
        # Field start / end positions for each line in the file
        self.fbegs = []
        self.fends = []
        for line, fields in zip(open(self.fnm).readlines(), allfields):
            self.splits.append([fld.group(0) for fld in fields])
            self.fbegs.append([fld.start() for fld in fields])
            self.fends.append([fld.end() for fld in fields])
        
    def process_header(self):
        super(FIX_Parser, self).process_header()
        # Field start / end positions for the header line
        self.hbeg = self.fbegs[self.ln]
        self.hend = self.fends[self.ln]

    def process_data(self):
        trow = []
        hbeg = self.hbeg
        hend = self.hend
        fbeg = self.fbegs[self.ln]
        fend = self.fends[self.ln]
        fields = self.fields
        # Check alignment and throw an error if incorrectly formatted.
        if not ((set(fbeg).issubset(hbeg)) or (set(fend).issubset(hend))):
            logger.error("This \x1b[91mdata line\x1b[0m is not aligned with the \x1b[92mheader line\x1b[0m!\n")
            logger.error("\x1b[92m%s\x1b[0m\n" % header.replace('\n',''))
            logger.error("\x1b[91m%s\x1b[0m\n" % line.replace('\n',''))
            raise RuntimeError
        # Left-aligned case
        if set(fbeg).issubset(hbeg):
            for hpos in hbeg:
                if hpos in fbeg:
                    trow.append(fields[fbeg.index(hpos)])
                else:
                    trow.append('')
        # Right-aligned case
        if set(fend).issubset(hend):
            for hpos in hend:
                if hpos in fend:
                    trow.append(fields[fend.index(hpos)].strip())
                else:
                    trow.append('')
        # Field start / end positions for the line of data
        self.fbegs_dat.append(fbeg[:])
        self.fends_dat.append(fend[:])
        return trow

    def sanity_check(self):
        if set(self.hbeg).issuperset(set(itertools.chain(*self.fbegs_dat))):
            self.format = "left-aligned fixed width text"
        elif set(self.hend).issuperset(set(itertools.chain(*self.fends_dat))):
            self.format = "right-aligned fixed width text"
        else:
            # Sanity check - it should never get here unless the parser is incorrect.
            logger.error("Fixed-width format detected but columns are neither left-aligned nor right-aligned!\n")
            raise RuntimeError
    
def parse1(fnm):

    """Determine the format of the source file and call the
    appropriate parsing function."""

    # CSV files have the same number of comma separated fields in every line, they are the simplest to parse.
    with open(fnm, 'r') as f: csvf = list(csv.reader(f))
    if len(csvf[0]) > 1 and len(set([len(i) for i in csvf])) == 1:
        return CSV_Parser(fnm)

    # Strip away comments and empty lines.
    nclines = [re.sub('[ \t]*#.*$','',line) for line in open(fnm).readlines() 
               if not (line.strip().startswith("#") or not line.strip())]

    # Print the sanitized lines to a new file object.
    # Note the file object needs ot be rewound every time we read or write to it.
    fdat = cStringIO.StringIO()
    for line in nclines:
        print >> fdat, line,
    fdat.seek(0)
    
    # Now the file can either be tab-delimited or fixed width.
    # If ANY tabs are found in the sanitized lines, then it is taken to be
    # a tab-delimited file.
    have_tabs = any(['\t' in line for line in fdat.readlines()]) ; fdat.seek(0)
    if have_tabs:
        return TAB_Parser(fnm)
    else:
        return FIX_Parser(fnm)
    return

def fix_suffix(obs, head, suffixs, standard_suffix):

    """ Standardize the suffix in a column heading. """

    if head in suffixs:
        if obs == '': 
            logger.error('\x1b[91mEncountered heading %s but there is no observable to the left\x1b[0m\n' % head)
            raise RuntimeError
        return obs + '_' + standard_suffix, False
    elif len(head.split('_')) > 1 and head.split('_')[-1] in suffixs:
        newhl = head.split('_')
        newhl[-1] = standard_suffix
        return '_'.join(newhl), False
    else:
        return head, True

def stand_head(head, obs):

    """ 
    Standardize a column heading.  Does the following:

    1) Make lowercase
    2) Split off the physical unit
    3) If a weight, uncertainty or atom index, prepend the observable name
    4) Shorten temperature and pressure
    5) Determine if this is a new observable
    
    Parameters:
    head = Name of the heading
    obs = Name of the observable (e.g. from a previously read field)
    """

    head = head.lower()
    usplit = re.split(' *\(', head, maxsplit=1)
    punit = ''
    if len(usplit) > 1:
        hfirst = usplit[0]
        punit = re.sub('\)$','',usplit[1].strip())
        logger.debug("header %s split into %s, %s" % (head, hfirst, punit))
    else:
        hfirst = head
    newh = hfirst
    newh, o1 = fix_suffix(obs, newh, ['w', 'wt', 'wts', 'weight', 'weights'], 'wt')
    newh, o2 = fix_suffix(obs, newh, ['s', 'sig', 'sigma', 'sigmas'], 'sig')
    newh, o3 = fix_suffix(obs, newh, ['i', 'idx', 'index', 'indices'], 'idx')
    if newh in ['t', 'temp', 'temperature']: newh = 'temp'
    if newh in ['p', 'pres', 'pressure']: newh = 'pres'
    if all([o1, o2, o3]):
        obs = newh
    if newh != hfirst:
        logger.debug("header %s renamed to %s\n" % (hfirst, newh))
    return newh, punit, obs

class Thermo(Target):
    """
    A target for fitting general experimental data sets. The source
    data is described in a text file formatted according to the
    Specification.

    """
    def __init__(self, options, tgt_opts, forcefield):
        ## Initialize base class
        super(Thermo, self).__init__(options, tgt_opts, forcefield)

        ## Parameters
        # Source data (experimental data, model parameters and weights)
        self.set_option(tgt_opts, "source", forceprint=True)
        # Observables to calculate
<<<<<<< HEAD
        self.set_option(tgt_opts, "observables", "user_observable_names", forceprint=True)
        # Length of simulation chain
        self.set_option(tgt_opts, "simulations", "user_simulation_names", forceprint=True)
=======
        self.set_option(tgt_opts, "observables", "onames", forceprint=True)
        # Length of simulation chain
        self.set_option(tgt_opts, "simulations", forceprint=True)
>>>>>>> efdb8427
        # Number of time steps in the equilibration run
        self.set_option(tgt_opts, "eq_steps", forceprint=True)
        # Number of time steps in the production run
        self.set_option(tgt_opts, "md_steps", forceprint=True)

        ## Variables
        # Prefix names for simulation data
        self.simpfx    = "sim"
        # Data points for observables
        self.points    = []
        # Denominators for observables
        self.denoms    = {}
        # Weights for observables
        self.weights   = {}

        ## Read source data and initialize points; creates self.Data, self.Indices and self.Columns objects.
        self.read_source(os.path.join(self.root, self.tgtdir, self.source))

        ## Set up self.Observables.
        self.initialize_observables()

        ## Set up self.Simulations.
        self.initialize_simulations()
        
        ## Copy run scripts from ForceBalance installation directory
        for f in self.scripts:
            LinkFile(os.path.join(os.path.split(__file__)[0], "data", f),
                     os.path.join(self.root, self.tempdir, f))

<<<<<<< HEAD
        ## Set up simulations
        self.prepare_simulations()
=======
>>>>>>> efdb8427

    def read_source(self, srcfnm):
        """Read and store source data.

        Parameters
        ----------
        srcfnm : string
            Read source data from this filename.

        Returns
        -------
        Nothing

        """
            
        logger.info('Parsing source file %s\n' % srcfnm)
        source = parse1(srcfnm)
        printcool_dictionary(source.metadata, title="Metadata")
        revhead = []
        col = ''
        colnames = []

        units = defaultdict(str)

        for i, head in enumerate(source.heading):
            if i == 0 and head.lower() == 'index': # Treat special case because index can also mean other things
                revhead.append('index')
                continue
            newh, punit, col = stand_head(head, col)
            if col not in colnames + ['temp', 'pres', 'n_ic']: colnames.append(col)
            revhead.append(newh)
            if punit != '':
                units[newh] = punit
        source.heading = revhead
 
        if len(set(revhead)) != len(revhead):
            logger.error('Column headings : ' + str(revhead) + '\n')
            logger.error('\x1b[91mColumn headings are not unique!\x1b[0m\n')
            raise RuntimeError

        if revhead[0] != 'index':
            logger.error('\x1b[91mIndex column heading is not present\x1b[0m\n(Add an Index column on the left!)\n')
            raise RuntimeError
            
        uqidx = []
        saveidx = ''
        index = []
        snum = 0
        drows = []
        # thisidx = Index that is built from the current row (may be empty)
        # saveidx = Index that may have been saved from a previous row
        # snum = Subindex number
        # List of (index, heading) tuples which contain file references.
        fref = OrderedDict()
        for rn, row in enumerate(source.table):
            this_insert = []
            thisidx = row[0]
            if thisidx != '': 
                saveidx = thisidx
                snum = 0
                if saveidx in uqidx: 
                    logger.error('Index %s is duplicated in data table\n' % i)
                    raise RuntimeError
                uqidx.append(saveidx)
            index.append((saveidx, snum))
            if saveidx == '':
                logger.error('Row of data : ' + str(row) + '\n')
                logger.error('\x1b[91mThis row does not have an index!\x1b[0m\n')
                raise RuntimeError
            snum += 1
            if any([':' in fld for fld in row[1:]]):
                # Here we read rows from another data table.  
                # Other files may be referenced in the cell of a primary
                # table using filename:column_number (numbered from 1).
                # Rules: (1) No matter where the filename appears in the column,
                # the column is inserted at the beginning of the system index.
                # (2) There can only be one file per system index / column.
                # (3) The column heading in the secondary file that's being
                # referenced must match that of the reference in the primary file.
                col2 = ''
                for cid_, fld in enumerate(row[1:]):
                    if ':' not in fld: continue
                    cid = cid_ + 1
                    def reffld_error(reason=''):
                        logger.error('Row: : ' + ' '.join(row) + '\n')
                        logger.error('Entry : ' + fld + '\n')
                        logger.error('This filename:column reference is not valid!%s' % 
                                     (' (%s)' % reason if reason != '' else ''))
                        raise RuntimeError
                    if len(fld.split(':')) != 2:
                        reffld_error('Wrong number of colon-separated fields')
                    if not isint(fld.split(':')[1]):
                        reffld_error('Must be an integer after the colon')
                    fnm = fld.split(':')[0]
                    fcol_ = int(fld.split(':')[1])
                    fpath = os.path.join(os.path.split(srcfnm)[0], fnm)
                    if not os.path.exists(fpath):
                        reffld_error('%s does not exist' % fpath)
                    if (saveidx, revhead[cid]) in fref:
                        reffld_error('%s already contains a file reference' % (saveidx, revhead[cid]))
                    subfile = parse1(fpath)
                    fcol = fcol_ - 1
                    head2, punit2, col2 = stand_head(subfile.heading[fcol], col2)
                    if revhead[cid] != head2:
                        reffld_error("Column heading of %s (%s) doesn't match original (%s)" % (fnm, head2, revhead[cid]))
                    fref[(saveidx, revhead[cid])] = [row2[fcol] for row2 in subfile.table]

        # Insert the file-referenced data tables appropriately into
        # our main data table.
        for (saveidx, head), newcol in fref.items():
            inum = 0
            for irow in range(len(source.table)):
                if index[irow][0] != saveidx: continue
                lrow = irow
                cidx = revhead.index(head)
                source.table[irow][cidx] = newcol[inum]
                inum += 1
                if inum >= len(newcol): break
            for inum1 in range(inum, len(newcol)):
                lrow += 1
                nrow = ['' for i in range(len(revhead))]
                nrow[cidx] = newcol[inum1]
                source.table.insert(lrow, nrow)
                index.insert(lrow, (saveidx, inum1))
                
        for rn, row in enumerate(source.table):
            drows.append([i if i != '' else np.nan for i in row[1:]])

        # Turn it into a pandas DataFrame.
        self.Data = pd.DataFrame(drows, columns=revhead[1:], index=pd.MultiIndex.from_tuples(index, names=['index', 'subindex']))

<<<<<<< HEAD
        # self.collapse = 
        # self.
=======
        def intcol(col):
            if col in self.Data.columns:
                for idx in self.Data.index:
                    if not isnan(self.Data[col][idx]):
                        self.Data[col][idx] = int(self.Data[col][idx])

        def floatcol(col):
            if col in self.Data.columns:
                self.Data[col] = self.Data[col].astype(float)

        intcol('n_ic')
>>>>>>> efdb8427

        # A list of indices (i.e. top-level indices) which correspond
        # to sets of simulations that we'll be running.
        self.Indices = []
        for idx in self.Data.index:
            if idx[0] not in self.Indices:
                self.Indices.append(idx[0])

<<<<<<< HEAD
        # Certain things (e.g. run parameters like temp, pres) are keyed to the index only.
        chead = []
        crows = []
        for index in self.Indices:
            crow = []
            for head in ['temp', 'pres']:
                if head not in self.Data: continue
                if head not in chead: chead.append(head)
                rlist = list(set([i for i in self.Data.ix[index][head][:] if not isnpnan(i)]))
                if len(rlist) != 1:
                    logger.error('Heading %s should appear once for index %s (found %i)' % (head, index, len(rlist)))
                    raise RuntimeError
                crow.append(rlist[0])
            crows.append(crow[:])

        # Now create the mini data table.
        self.Data2 = pd.DataFrame(crows, columns=chead, index=self.Indices)

        # A list of Observable objects (i.e. column headings) which
        # contain methods for calculating observables that we need.
        # Think about: 
        # (1) How much variability is allowed across Indices?
        #     For instance, different S_cd is permissible.
        self.Observables = OrderedDict()
        self.ObsNames = []
        for obsname in [stand_head(i, '')[2] for i in self.user_observable_names]:
            if obsname in self.Observables:
                logger.error('%s was already specified as an observable' % (obsname))
            self.Observables[obsname] = OrderedDict()
            for index in self.Indices:
                if obsname in self.Observable_Map:
                    newobs = self.Observable_Map[obsname](source=self.Data.ix[index])
                    logger.info('%s is specified as an observable, appending %s class\n' % (obsname, newobs.__class__.__name__))
                    self.Observables[obsname][index] = newobs
                else:
                    logger.warn('%s is specified but there is no corresponding Observable class, appending empty one\n' % obsname)
                    self.Observables[obsname][index] = Observable(name=obsname, source=self.Data.ix[index])
            self.ObsNames.append(obsname)

        print self.Indices
        print self.Observables
        print repr(self.Data)
        # if 'temp' in self.Data:
        #     self.Temperatures = OrderedDict()
        #     for index in self.Indices:
        # print self.Data['temp'][0]
        raw_input()
=======
        # List of columns in the main data table.
        self.Columns = self.Data.columns

>>>>>>> efdb8427
        return

    def find_ic(self, index, stype, icn):
        """ 
        Search for a suitable initial condition file.
    
        Initial condition files will be searched for in the following priority:
        targets/target_name/index/stype/ICs/stype_#.xyz
        targets/target_name/index/stype/ICs/stype#.xyz
        targets/target_name/index/stype/ICs/#.xyz
        targets/target_name/index/stype/ICs/stype.xyz
        targets/target_name/index/stype/ICs/coords.xyz
        targets/target_name/index/stype/stype.xyz
        targets/target_name/index/stype/coords.xyz
        targets/target_name/index/stype.xyz
        targets/target_name/stype.xyz
        """
        found = ''
        basefnms = [(os.path.join(index, stype, 'ICs', stype+'_'+("%i" % icn)), True),
                    (os.path.join(index, stype, 'ICs', stype+("%i" % icn)), True),
                    (os.path.join(index, stype, 'ICs', ("%i" % icn)), True),
                    (os.path.join(index, stype, 'ICs', stype), False),
                    (os.path.join(index, stype, 'ICs', 'coords'), False),
                    (os.path.join(index, stype, stype), False),
                    (os.path.join(index, stype, 'coords'), False),
                    (os.path.join(index, stype), False),
                    (os.path.join(stype), False)]
        paths = []
        for fnm, numbered in basefnms:
            for crdsfx in self.crdsfx:
                fpath = os.path.join(self.tgtdir, fnm+crdsfx)
                paths.append(fpath)
                if os.path.exists(fpath):
                    if found != '':
                        logger.info('Target %s Index %s Simulation %s : '
                                    '%s overrides %s\n' % (self.name, index, stype, fpath))
                    else:
                        if not numbered:
                            M = Molecule(fpath)
                            if len(M) <= icn:
                                logger.error("Target %s Index %s Simulation %s : "
                                             "initial coordinate file %s doesn't have enough structures\n" % 
                                             (self.name, index, stype, fpath))
                                raise RuntimeError
                        logger.info('Target %s Index %s Simulation %s : '
                                    'found initial coordinate file %s\n' % (self.name, index, stype, fpath))
                        found = fpath
<<<<<<< HEAD
        return found, 0 if numbered else icn
    
    def prepare_simulations(self):

        """ 

        Prepare simulations to be launched.  Set initial conditions
        and create directories.  This function is intended to be run
        at the start of each optimization cycle, so that initial
        conditions may be easily set.

        """
        # print narrow()
            
        # The list of simulations that we'll be running.
        self.SimNames = [i.lower() for i in self.user_simulation_names]
        self.Simulations = OrderedDict([(i, []) for i in self.Indices])
        # Dictionary of time series to extract from each simulation.
        SimTS = defaultdict(set)
        # Check to see whether each observable can be unambiguously calculated from the specified simulations
        for obsname in self.ObsNames:
            sreq = self.Observables[obsname][self.Indices[0]].sreq
            ssels = []
            SimTS_ = defaultdict(set)
            for sdct in sreq:
                # This is a dictionary of simulation names : 
                if len(set(self.SimNames).intersection(sdct.keys())) > 1:
                    logger.error("Ambiguous: Don't know which simulation to use in calculating observable %s" % obsname)
                    logger.error("Choose ONE from this menu of required simulations: [%s]" % ' '.join(sdct.keys()))
                    raise RuntimeError
                if len(set(self.SimNames).intersection(sdct.keys())) == 0:
                    logger.error("Missing Simulation: Cannot calculate observable %s" % obsname)
                    logger.error("Choose ONE from this menu of required simulations: [%s]" % ' '.join(sdct.keys()))
                    raise RuntimeError
                # One of the simulations that will be used in calculating this observable.
                ssel = list(set(self.SimNames).intersection(sdct.keys()))[0]
                SimTS[ssel].update(set(sdct[ssel]))
                SimTS_[ssel].update(set(sdct[ssel]))
            printcool_dictionary({i:' '.join(sorted(list(SimTS_[i]))) for i in sorted(SimTS_.keys())}, title="Observable %s uses these simulations : timeseries" % obsname)
        printcool_dictionary({i:' '.join(sorted(list(SimTS[i]))) for i in sorted(SimTS.keys())}, title="Needed Simulations : Extracted Timeseries")
        unused = sorted(list(set(self.SimNames).difference(set(SimTS.keys()))))
        if len(unused) > 0:
            logger.error("Simulation %s is specified but it's never used to calculate any observables" % ', '.join(unused))
            raise RuntimeError

        for index in self.Indices:
            for stype, tsset in SimTS.items():
                if 'n_ic' in self.Data.ix[index]:
                    n_ic = self.Data.ix[index]['n_ic']
                    if n_ic < 1:
                        logger.error("n_ic must >= 1")
                        raise RuntimeError
                else:
                    n_ic = 1
                for icn in range(n_ic):
                    icfnm, icframe = self.find_ic(index, stype, icn)
                    sname = "%s_%i" % (stype, icn) if n_ic > 1 else stype
                    self.Simulations[index].append(Simulation(sname, index, stype, icfnm, icframe, sorted(list(tsset))))
                    
        return
=======

        if found == '':
            logger.error('Could not find initial coordinate file for simulation type %s' % stype)
            raise RuntimeError

        return found, 0 if numbered else icn
    
    def initialize_observables(self):
        """ 
        Determine Observable objects to be created.  Checks to see
        whether simulations are consistent with observables (i.e. no
        missing simulations or ambiguities.)

        In order to implement a new observable, create a class in
        observable.py and add it to OMap.
        """
        self.Observables = OrderedDict()
        for oname in [stand_head(i, '')[2] for i in self.onames]:
            if oname in self.Observables:
                logger.error('%s was already specified as an observable' % (oname))
                raise RuntimeError
            self.Observables[oname] = OrderedDict()
            for index in self.Indices:
                if oname in OMap:
                    Objs = []
                    Reqs = []
                    for OClass in OMap[oname]:
                        OObj = OClass(self.Data)
                        Reqs.append(OObj.requires.keys())
                        if all([i in self.simulations for i in OObj.requires.keys()]):
                            Objs.append(OObj)
                    if len(Objs) == 0:
                        logger.error('Observable %s is specified but required simulations are missing; choose %s' % (oname, ' or '.join([str(r) for r in Reqs])))
                        raise RuntimeError
                    if len(Objs) > 1:
                        logger.error("Observable %s not uniquely mapped to simulations (choose between %s)" % (oname, ' or '.join([o.name in Objs])))
                        raise RuntimeError
                    logger.info("Creating %s observable object for index %s\n" % (Objs[0].name, index))
                    self.Observables[oname][index] = Objs[0]
                else:
                    logger.error('%s is specified but there is no corresponding Observable class\n' % oname)
                    raise RuntimeError
        return

    def initialize_simulations(self):
        """ 
        Determine simulations to be run.  The same simulations are
        run for each index in the data set. 
        
        Note that there may be a different number of initial
        conditions (i.e. parallel runs) for different indices.
        """

        self.Simulations = OrderedDict([(i, OrderedDict()) for i in self.Indices])
        for index in self.Indices:
            if 'n_ic' in self.Data.ix[index]:
                nics = [i for i in self.Data.ix[index]['n_ic'] if not isnan(i)]
                if len(nics) != 1:
                    logger.error("Expected 1 number for n_ic but got %i" % len(nics))
                    raise RuntimeError
                n_ic = nics[0]
            else:
                n_ic = 1
            for s in self.simulations:
                for icn in range(n_ic):
                    fpath, iframe = self.find_ic(index, s, icn)
                    self.Simulations[index][s] = Simulation(index, s, fpath, iframe)
                    print index, s, str(self.Simulations[index][s])
        # print self.Simulations
        return

    def launch_simulation(self, index, simname):

        """ 

        Launch a simulation - either locally or via the Work Queue.
        This function is intended to be run within the folder:
        target_name/iteration_number/system_index/simulation_name/initial_condition OR 
        target_name/iteration_number/system_index/simulation_name
        
        """
        
        wq = getWorkQueue()
        if not (os.path.exists('result.p') or os.path.exists('result.p.bz2')):
            link_dir_contents(os.path.join(self.root,self.rundir),os.getcwd())
            self.last_traj += [os.path.join(os.getcwd(), i) for i in self.extra_output]
            self.liquid_mol[simnum%len(self.liquid_mol)].write(self.liquid_coords, ftype='tinker' if self.engname == 'tinker' else None)
            cmdstr = '%s python npt.py %s %.3f %.3f' % (self.nptpfx, self.engname, temperature, pressure)
            if wq == None:
                logger.info("Running condensed phase simulation locally.\n")
                logger.info("You may tail -f %s/npt.out in another terminal window\n" % os.getcwd())
                _exec(cmdstr, copy_stderr=True, outfnm='npt.out')
            else:
                queue_up(wq, command = cmdstr+' &> npt.out',
                         input_files = self.nptfiles + self.scripts + ['forcebalance.p'],
                         output_files = ['npt_result.p.bz2', 'npt.out'] + self.extra_output, tgt=self)
>>>>>>> efdb8427
    
    def retrieve(self, dp):
        """Retrieve the molecular dynamics (MD) results and store the calculated
        observables in the Point object dp.

        Parameters
        ----------
        dp : Point
            Store the calculated observables in this point.

        Returns
        -------
        Nothing
        
        """
        abspath = os.path.join(os.getcwd(), '%d/md_result.p' % dp.idnr)

        if os.path.exists(abspath):
            logger.info('Reading data from ' + abspath + '.\n')

            vals, errs, grads = lp_load(open(abspath))

            dp.data["values"] = vals
            dp.data["errors"] = errs
            dp.data["grads"]  = grads

        else:
            msg = 'The file ' + abspath + ' does not exist so we cannot read it.\n'
            logger.warning(msg)

            dp.data["values"] = np.zeros((len(self.observables)))
            dp.data["errors"] = np.zeros((len(self.observables)))
            dp.data["grads"]  = np.zeros((len(self.observables), self.FF.np))
            
    def submit_jobs(self, mvals, AGrad=True, AHess=True):
        """This routine is called by Objective.stage() and will run before "get".
        It submits the jobs (or runs them locally) and the stage() function will wait for jobs
        to complete.

        Parameters
        ----------
        mvals : list
            Mathematical parameter values.
        AGrad : Boolean
            Switch to turn on analytic gradient.
        AHess : Boolean
            Switch to turn on analytic Hessian.

        Returns
        -------
        Nothing.
        
        """

        printcool("Submitting jobs")
        cwd = os.getcwd()
        wq = getWorkQueue()
        for index in self.Indices:
            # if 'temp' in self.Data:
            #     tset = set([iself.Data['temp'].ix[index][:])
            temp = self.Data2['temp'].ix[index] if 'temp' in self.Data2 else None
            pres = self.Data2['pres'].ix[index] if 'pres' in self.Data2 else None
            for Sim in self.Simulations[index]:
                simd = os.path.join(os.getcwd(), index, Sim.name)
                GoInto(simd)
                # Submit or run the simulation if the result file does not exist.
                if not (os.path.exists('result.p') or os.path.exists('result.p.bz2')):
                    # Write to disk: Force field object, current parameter values, target options
                    with wopen('forcebalance.p') as f: lp_dump((self.FF,mvals,self.OptionDict),f)
                    M = Molecule(os.path.join(self.root, Sim.initial))[Sim.iframe]
                    M.write("%s%s" % (Sim.stype, self.crdsfx[0]))
                    # # Get relevant files from the target folder, I suppose.
                    # link_dir_contents(os.path.join(self.root,self.rundir),os.getcwd())
                    # # Determine initial coordinates.
                    # self.last_traj += [os.path.join(os.getcwd(), i) for i in self.extra_output]
                    # self.liquid_mol[simnum%len(self.liquid_mol)].write(self.liquid_coords, ftype='tinker' if self.engname == 'tinker' else None)
                    # Command for running the simulation.
                    cmdlist = ['%s python md_one.py %s' % (self.mdpfx, Sim.stype)]
                    if temp != None:
                        cmdlist.append('-T %f' % float(temp))
                    if pres != None:
                        cmdlist.append('-P %f' % float(pres))
                    cmdstr = ' '.join(cmdlist)
                    print cmdstr
                    # # cmdstr = '%s python md1.py %s %.3f %.3f' % (self.runpfx, temperature, pressure)
                    # if wq == None:
                    #     logger.info("Running condensed phase simulation locally.\n")
                    #     logger.info("You may tail -f %s/npt.out in another terminal window\n" % os.getcwd())
                    #     _exec(cmdstr, copy_stderr=True, outfnm='npt.out')
                    # else:
                    #     queue_up(wq, command = cmdstr+' &> npt.out',
                    #              input_files = self.nptfiles + self.scripts + ['forcebalance.p'],
                    #              output_files = ['npt_result.p.bz2', 'npt.out'] + self.extra_output, tgt=self)
                os.chdir(cwd)
        return

        # Set up and run the simulation chain on all points.
        for pt in self.points:
            # Create subdir
            try:
                os.makedirs(str(pt.idnr))
            except OSError as exception:
                if exception.errno != errno.EEXIST:
                    raise            
                
            # Goto subdir
            os.chdir(str(pt.idnr))

            # Link dir contents from target subdir to current temp directory.
            for f in self.scripts:
                LinkFile(os.path.join(self.root, self.tempdir, f),
                         os.path.join(os.getcwd(), f))
                
            link_dir_contents(os.path.join(self.root, self.tgtdir,
                                           str(pt.idnr)), os.getcwd())
            
            # Dump the force field to a pickle file
            with wopen('forcebalance.p') as f:
                lp_dump((self.FF, mvals, self.OptionDict, AGrad), f)
                
            # Run the simulation chain for point.        
            cmdstr = ("%s python md_chain.py " % self.mdpfx +
                      " ".join(self.observables) + " " +
                      "--engine %s " % self.engname +
                      "--length %d " % self.n_sim_chain + 
                      "--name %s " % self.simpfx +
                      "--temperature %f " % pt.temperature +
                      "--pressure %f " % pt.pressure +
                      "--nequil %d " % self.eq_steps +
                      "--nsteps %d " % self.md_steps)
            _exec(cmdstr, copy_stderr=True, outfnm='md_chain.out')
        
            os.chdir('..')

    def indicate(self):
        """Shows optimization state."""
        return
        AGrad     = hasattr(self, 'Gp')
        PrintDict = OrderedDict()
        
        def print_item(key, physunit):
            if self.Xp[key] > 0:
                the_title = ("%s %s (%s)\n" % (self.name, key.capitalize(), physunit) +
                             "No.   Temperature  Pressure  Reference  " +
                             "Calculated +- Stddev " +
                             "   Delta    Weight    Term   ")
                    
                printcool_dictionary(self.Pp[key], title=the_title, bold=True,
                                     color=4, keywidth=15)
                
                bar = printcool(("%s objective function: % .3f%s" %
                                 (key.capitalize(), self.Xp[key],
                                  ", Derivative:" if AGrad else "")))
                if AGrad:
                    self.FF.print_map(vals=self.Gp[key])
                    logger.info(bar)

                PrintDict[key] = (("% 10.5f % 8.3f % 14.5e" %
                                   (self.Xp[key], self.Wp[key],
                                    self.Xp[key]*self.Wp[key])))

        for i, q in enumerate(self.observables):
            print_item(q, self.points[0].ref["units"][i])

        PrintDict['Total'] = "% 10s % 8s % 14.5e" % ("","", self.Objective)

        Title = ("%s Thermodynamic Properties:\n %-20s %40s" %
                 (self.name, "Property", "Residual x Weight = Contribution"))
        printcool_dictionary(PrintDict, color=4, title=Title, keywidth=31)
        return

    def objective_term(self, observable):
        """Calculates the contribution to the objective function (the term) for a
        given observable.

        Parameters
        ----------
        observable : string
            Calculate the objective term for this observable.

        Returns
        -------
        term : dict
            `term` is a dict with keys `X`, `G`, `H` and `info`. The values of
            these keys are the objective term itself (`X`), its gradient (`G`),
            its Hessian (`H`), and an OrderedDict with print information on
            individiual data points (`info`).
            
        """
        Objective = 0.0
        Gradient  = np.zeros(self.FF.np)
        Hessian   = np.zeros((self.FF.np, self.FF.np))

        # Grab ref data for observable        
        qid       = self.observables.index(observable)
        Exp       = np.array([pt.ref["refs"][qid] for pt in self.points])
        Weights   = np.array([pt.ref["weights"][qid] for pt in self.points])
        Denom     = self.denoms[observable]
            
        # Renormalize weights
        Weights /= np.sum(Weights)
        logger.info("Renormalized weights to " + str(np.sum(Weights)) + "\n")
        logger.info(("Physical observable '%s' uses denominator = %g %s\n" %
                     (observable.capitalize(), Denom,
                      self.points[0].ref["units"][self.observables.index(observable)])))

        # Grab calculated values        
        values = np.array([pt.data["values"][qid] for pt in self.points])
        errors = np.array([pt.data["errors"][qid] for pt in self.points])
        grads  = np.array([pt.data["grads"][qid] for pt in self.points])

        # Calculate objective term using Least-squares function. Evaluate using
        # Einstein summation: W is N-array, Delta is N-array and grads is
        # NxM-array, where N is number of points and M is number of parameters.
        #
        #     X_i   = W_i * Delta2_i (no summed indices)
        #     G_ij  = W_i * Delta_i * grads_ij (no summed indices)
        #     H_ijm = W_i * gradsT_jk * grads_lm (sum over k and l)
        #
        # Result: X is N-array, G is NxM-array and H is NxMxM-array.
        #
        Deltas = values - Exp
        Objs   = np.einsum("i,i->i", Weights, Deltas**2) / Denom / Denom
        Grads  = 2.0*np.einsum("i,i,ij->ij", Weights, Deltas, grads) / Denom / Denom
        Hess   = 2.0*np.einsum("i,jk,lm->ijm", Weights, grads.T, grads) / Denom / Denom
        
        # Average over all points
        Objective += np.sum(Objs, axis=0)
        Gradient  += np.sum(Grads, axis=0)
        Hessian   += np.sum(Hess, axis=0)
        
        # Store gradients and setup print map 
        GradMapPrint = [["#Point"] + self.FF.plist]

        for pt in self.points:
            temp  = pt.temperature
            press = pt.pressure
            GradMapPrint.append([' %8.2f %8.1f' % (temp, press)] +
                                ["% 9.3e" % i for i in grads[pt.idnr-1]])

        o = wopen('gradient_%s.dat' % observable)
        for line in GradMapPrint:
            print >> o, ' '.join(line)
        o.close()
        
        printer = OrderedDict([("    %-5d %-12.2f %-8.1f"
                                % (pt.idnr, pt.temperature, pt.pressure),
                                ("% -10.3f % -10.3f  +- %-8.3f % -8.3f % -9.5f % -9.5f"
                                 % (Exp[pt.idnr-1], values[pt.idnr-1],
                                    errors[pt.idnr-1], Deltas[pt.idnr-1],
                                    Weights[pt.idnr-1], Objs[pt.idnr-1])))
                                    for pt in self.points])
                
        return { "X": Objective, "G": Gradient, "H": Hessian, "info": printer }

    def get(self, mvals, AGrad=True, AHess=True):
        """Return the contribution to the total objective function. This is a
        weighted average of the calculated observables.

        Parameters
        ----------
        mvals : list
            Mathematical parameter values.
        AGrad : Boolean
            Switch to turn on analytic gradient.
        AHess : Boolean
            Switch to turn on analytic Hessian.

        Returns
        -------
        Answer : dict
            Contribution to the objective function. `Answer` is a dict with keys
            `X` for the objective function, `G` for its gradient and `H` for its
            Hessian.
                    
        """
        Answer   = {}

        Objective = 0.0
        Gradient  = np.zeros(self.FF.np)
        Hessian   = np.zeros((self.FF.np, self.FF.np))
        return { "X": Objective, "G": Gradient, "H": Hessian} 

        for pt in self.points:
            # Update data point with MD results
            self.retrieve(pt)

        obj        = OrderedDict()
        reweighted = []
        for q in self.observables:
            # Returns dict with keys "X"=objective term value, "G"=the
            # gradient, "H"=the hessian, and "info"=printed info about points
            obj[q] = self.objective_term(q)
        
            # Apply weights for observables (normalized)
            if obj[q]["X"] == 0:
                self.weights[q] = 0.0

            # Store weights sorted in the order of self.observables
            reweighted.append(self.weights[q])
        
        # Normalize weights
        reweighted  = np.array(reweighted)
        wtot        = np.sum(reweighted)
        reweighted  = reweighted/wtot if wtot > 0 else reweighted
         
        # Picks out the "X", "G" and "H" keys for the observables sorted in the
        # order of self.observables. Xs is N-array, Gs is NxM-array and Hs is
        # NxMxM-array, where N is number of observables and M is number of
        # parameters.
        Xs = np.array([dic["X"] for dic in obj.values()])
        Gs = np.array([dic["G"] for dic in obj.values()])
        Hs = np.array([dic["H"] for dic in obj.values()])
                                
        # Target contribution is (normalized) weighted averages of the
        # individual observable terms.
        Objective    = np.average(Xs, weights=(None if np.all(reweighted == 0) else \
                                               reweighted), axis=0)
        if AGrad:
            Gradient = np.average(Gs, weights=(None if np.all(reweighted == 0) else \
                                               reweighted), axis=0)
        if AHess:
            Hessian  = np.average(Hs, weights=(None if np.all(reweighted == 0) else \
                                               reweighted), axis=0)

        if not in_fd():
            # Store results to show with indicator() function
            self.Xp = {q : dic["X"] for (q, dic) in obj.items()}
            self.Wp = {q : reweighted[self.observables.index(q)]
                       for (q, dic) in obj.items()}
            self.Pp = {q : dic["info"] for (q, dic) in obj.items()}

            if AGrad:
                self.Gp = {q : dic["G"] for (q, dic) in obj.items()}

            self.Objective = Objective
        
        Answer = { "X": Objective, "G": Gradient, "H": Hessian }
        return Answer
    
# class Point --- data container
class Point(object):
    def __init__(self, idnr, label=None, refs=None, weights=None, names=None,
                 units=None, temperature=None, pressure=None, data=None):
        self.idnr        = idnr
        self.ref         = { "label"  : label,                    
                             "refs"   : refs,
                             "weights": weights,
                             "names"  : names,
                             "units"  : units }
        self.temperature = temperature
        self.pressure    = pressure
        self.data        = data if data is not None else {}
        
    def __str__(self):
        msg = []
        if self.temperature is None:
            msg.append("State: Unknown.")
        elif self.pressure is None:
            msg.append("State: Point " + str(self.idnr) + " at " +
                       str(self.temperature) + " K.")
        else:
            msg.append("State: Point " + str(self.idnr) + " at " +
                       str(self.temperature) + " K and " +
                       str(self.pressure) + " bar.")

        msg.append("Point " + str(self.idnr) + " reference data " + "-"*30)
        for key in self.ref:
            msg.append("  " + key.strip() + " = " + str(self.ref[key]).strip())
            
        msg.append("Point " + str(self.idnr) + " calculated data " + "-"*30)
        for key in self.data:
            msg.append("  " + key.strip() + " = " + str(self.data[key]).strip())

        return "\n".join(msg)

class Simulation(object):

    """ 
    Data container for a simulation (specified by index, simulation
    type, initial condition).
    """

<<<<<<< HEAD
    def __init__(self, name, index, stype, initial, iframe, tsnames):
        # The simulation name will identify the simulation within a collection
        # belonging to the Index.
        self.name = name
        # The Index that the simulation belongs to.
        self.index = index
        # The type of simulation (liquid, gas, solid, bilayer...)
        self.stype = stype
        # The file containing initial coordinates.
=======
    def __init__(self, index, stype, initial, iframe):
        self.index = index
        self.type = stype
>>>>>>> efdb8427
        self.initial = initial
        # The frame number in the initial coordinate file.
        self.iframe = iframe
<<<<<<< HEAD
        # The time series for the simulation.
        self.timeseries = OrderedDict([(i, []) for i in tsnames])

    def __str__(self):
        msg = []
        msg.append("Simulation: Name %s, Index %s, Type %s" % (self.name, self.index, self.stype))
        msg.append("Initial Conditions: File %s Frame %i" % (self.initial, self.iframe))
        msg.append("Timeseries Names: %s" % (', '.join(self.timeseries.keys())))
        return "\n".join(msg)
        # if self.temperature is None:
        #     msg.append("State: Unknown.")
        # elif self.pressure is None:
        #     msg.append("State: Point " + str(self.idnr) + " at " +
        #                str(self.temperature) + " K.")
        # else:
        #     msg.append("State: Point " + str(self.idnr) + " at " +
        #                str(self.temperature) + " K and " +
        #                str(self.pressure) + " bar.")

        # msg.append("Point " + str(self.idnr) + " reference data " + "-"*30)
        # for key in self.ref:
        #     msg.append("  " + key.strip() + " = " + str(self.ref[key]).strip())
            
        # msg.append("Point " + str(self.idnr) + " calculated data " + "-"*30)
        # for key in self.data:
        #     msg.append("  " + key.strip() + " = " + str(self.data[key]).strip())

        # return "\n".join(msg)
=======

    def __str__(self):
        msg = []
        msg.append("Simulation: Index %s Type %s" % (self.index, self.type))
        msg.append("Initial conditions: File %s Frame %i" % (self.initial, self.iframe))
        return '\n'.join(msg)
>>>>>>> efdb8427
<|MERGE_RESOLUTION|>--- conflicted
+++ resolved
@@ -12,11 +12,7 @@
 from forcebalance.observable import OMap
 from forcebalance.target import Target
 from forcebalance.finite_difference import in_fd
-<<<<<<< HEAD
 from forcebalance.nifty import flat, col, row, isint, isnpnan
-=======
-from forcebalance.nifty import flat, col, row, isint, isnan
->>>>>>> efdb8427
 from forcebalance.nifty import lp_dump, lp_load, wopen, _exec
 from forcebalance.nifty import GoInto, LinkFile, link_dir_contents
 from forcebalance.nifty import printcool, printcool_dictionary
@@ -369,15 +365,9 @@
         # Source data (experimental data, model parameters and weights)
         self.set_option(tgt_opts, "source", forceprint=True)
         # Observables to calculate
-<<<<<<< HEAD
         self.set_option(tgt_opts, "observables", "user_observable_names", forceprint=True)
         # Length of simulation chain
         self.set_option(tgt_opts, "simulations", "user_simulation_names", forceprint=True)
-=======
-        self.set_option(tgt_opts, "observables", "onames", forceprint=True)
-        # Length of simulation chain
-        self.set_option(tgt_opts, "simulations", forceprint=True)
->>>>>>> efdb8427
         # Number of time steps in the equilibration run
         self.set_option(tgt_opts, "eq_steps", forceprint=True)
         # Number of time steps in the production run
@@ -392,6 +382,8 @@
         self.denoms    = {}
         # Weights for observables
         self.weights   = {}
+        # The list of simulations that we'll be running.
+        self.SimNames = [i.lower() for i in self.user_simulation_names]
 
         ## Read source data and initialize points; creates self.Data, self.Indices and self.Columns objects.
         self.read_source(os.path.join(self.root, self.tgtdir, self.source))
@@ -406,12 +398,6 @@
         for f in self.scripts:
             LinkFile(os.path.join(os.path.split(__file__)[0], "data", f),
                      os.path.join(self.root, self.tempdir, f))
-
-<<<<<<< HEAD
-        ## Set up simulations
-        self.prepare_simulations()
-=======
->>>>>>> efdb8427
 
     def read_source(self, srcfnm):
         """Read and store source data.
@@ -543,10 +529,6 @@
         # Turn it into a pandas DataFrame.
         self.Data = pd.DataFrame(drows, columns=revhead[1:], index=pd.MultiIndex.from_tuples(index, names=['index', 'subindex']))
 
-<<<<<<< HEAD
-        # self.collapse = 
-        # self.
-=======
         def intcol(col):
             if col in self.Data.columns:
                 for idx in self.Data.index:
@@ -558,7 +540,6 @@
                 self.Data[col] = self.Data[col].astype(float)
 
         intcol('n_ic')
->>>>>>> efdb8427
 
         # A list of indices (i.e. top-level indices) which correspond
         # to sets of simulations that we'll be running.
@@ -567,7 +548,9 @@
             if idx[0] not in self.Indices:
                 self.Indices.append(idx[0])
 
-<<<<<<< HEAD
+        # List of columns in the main data table.
+        self.Columns = self.Data.columns
+
         # Certain things (e.g. run parameters like temp, pres) are keyed to the index only.
         chead = []
         crows = []
@@ -586,40 +569,6 @@
         # Now create the mini data table.
         self.Data2 = pd.DataFrame(crows, columns=chead, index=self.Indices)
 
-        # A list of Observable objects (i.e. column headings) which
-        # contain methods for calculating observables that we need.
-        # Think about: 
-        # (1) How much variability is allowed across Indices?
-        #     For instance, different S_cd is permissible.
-        self.Observables = OrderedDict()
-        self.ObsNames = []
-        for obsname in [stand_head(i, '')[2] for i in self.user_observable_names]:
-            if obsname in self.Observables:
-                logger.error('%s was already specified as an observable' % (obsname))
-            self.Observables[obsname] = OrderedDict()
-            for index in self.Indices:
-                if obsname in self.Observable_Map:
-                    newobs = self.Observable_Map[obsname](source=self.Data.ix[index])
-                    logger.info('%s is specified as an observable, appending %s class\n' % (obsname, newobs.__class__.__name__))
-                    self.Observables[obsname][index] = newobs
-                else:
-                    logger.warn('%s is specified but there is no corresponding Observable class, appending empty one\n' % obsname)
-                    self.Observables[obsname][index] = Observable(name=obsname, source=self.Data.ix[index])
-            self.ObsNames.append(obsname)
-
-        print self.Indices
-        print self.Observables
-        print repr(self.Data)
-        # if 'temp' in self.Data:
-        #     self.Temperatures = OrderedDict()
-        #     for index in self.Indices:
-        # print self.Data['temp'][0]
-        raw_input()
-=======
-        # List of columns in the main data table.
-        self.Columns = self.Data.columns
-
->>>>>>> efdb8427
         return
 
     def find_ic(self, index, stype, icn):
@@ -667,10 +616,46 @@
                         logger.info('Target %s Index %s Simulation %s : '
                                     'found initial coordinate file %s\n' % (self.name, index, stype, fpath))
                         found = fpath
-<<<<<<< HEAD
         return found, 0 if numbered else icn
     
-    def prepare_simulations(self):
+    def initialize_observables(self):
+        """ 
+        Determine Observable objects to be created.  Checks to see
+        whether simulations are consistent with observables (i.e. no
+        missing simulations or ambiguities.)
+
+        In order to implement a new observable, create a class in
+        observable.py and add it to OMap.
+        """
+        self.Observables = OrderedDict()
+        for oname in [stand_head(i, '')[2] for i in self.user_observable_names]:
+            if oname in self.Observables:
+                logger.error('%s was already specified as an observable' % (oname))
+                raise RuntimeError
+            self.Observables[oname] = OrderedDict()
+            for index in self.Indices:
+                if oname in OMap:
+                    Objs = []
+                    Reqs = []
+                    for OClass in OMap[oname]:
+                        OObj = OClass(self.Data)
+                        Reqs.append(OObj.requires.keys())
+                        if all([i in self.SimNames for i in OObj.requires.keys()]):
+                            Objs.append(OObj)
+                    if len(Objs) == 0:
+                        logger.error('Observable %s is specified but required simulations are missing; choose %s' % (oname, ' or '.join([str(r) for r in Reqs])))
+                        raise RuntimeError
+                    if len(Objs) > 1:
+                        logger.error("Observable %s not uniquely mapped to simulations (choose between %s)" % (oname, ' or '.join([o.name in Objs])))
+                        raise RuntimeError
+                    logger.info("Creating %s observable object for index %s\n" % (Objs[0].name, index))
+                    self.Observables[oname][index] = Objs[0]
+                else:
+                    logger.error('%s is specified but there is no corresponding Observable class\n' % oname)
+                    raise RuntimeError
+        return
+
+    def initialize_simulations(self):
 
         """ 
 
@@ -682,32 +667,17 @@
         """
         # print narrow()
             
-        # The list of simulations that we'll be running.
-        self.SimNames = [i.lower() for i in self.user_simulation_names]
         self.Simulations = OrderedDict([(i, []) for i in self.Indices])
         # Dictionary of time series to extract from each simulation.
         SimTS = defaultdict(set)
         # Check to see whether each observable can be unambiguously calculated from the specified simulations
-        for obsname in self.ObsNames:
-            sreq = self.Observables[obsname][self.Indices[0]].sreq
-            ssels = []
-            SimTS_ = defaultdict(set)
-            for sdct in sreq:
-                # This is a dictionary of simulation names : 
-                if len(set(self.SimNames).intersection(sdct.keys())) > 1:
-                    logger.error("Ambiguous: Don't know which simulation to use in calculating observable %s" % obsname)
-                    logger.error("Choose ONE from this menu of required simulations: [%s]" % ' '.join(sdct.keys()))
-                    raise RuntimeError
-                if len(set(self.SimNames).intersection(sdct.keys())) == 0:
-                    logger.error("Missing Simulation: Cannot calculate observable %s" % obsname)
-                    logger.error("Choose ONE from this menu of required simulations: [%s]" % ' '.join(sdct.keys()))
-                    raise RuntimeError
-                # One of the simulations that will be used in calculating this observable.
-                ssel = list(set(self.SimNames).intersection(sdct.keys()))[0]
-                SimTS[ssel].update(set(sdct[ssel]))
-                SimTS_[ssel].update(set(sdct[ssel]))
-            printcool_dictionary({i:' '.join(sorted(list(SimTS_[i]))) for i in sorted(SimTS_.keys())}, title="Observable %s uses these simulations : timeseries" % obsname)
-        printcool_dictionary({i:' '.join(sorted(list(SimTS[i]))) for i in sorted(SimTS.keys())}, title="Needed Simulations : Extracted Timeseries")
+        for obsname in self.Observables.keys():
+            sreq = self.Observables[obsname][self.Indices[0]].requires
+            for i, j in sreq.items():
+                SimTS[i].update(set(j))
+            printcool_dictionary(sreq, title="Observable %s uses these simulations : timeseries" % obsname)
+        printcool_dictionary({i:' '.join(sorted(list(SimTS[i]))) for i in sorted(SimTS.keys())}, 
+                             title="Needed Simulations : Extracted Timeseries")
         unused = sorted(list(set(self.SimNames).difference(set(SimTS.keys()))))
         if len(unused) > 0:
             logger.error("Simulation %s is specified but it's never used to calculate any observables" % ', '.join(unused))
@@ -728,138 +698,7 @@
                     self.Simulations[index].append(Simulation(sname, index, stype, icfnm, icframe, sorted(list(tsset))))
                     
         return
-=======
-
-        if found == '':
-            logger.error('Could not find initial coordinate file for simulation type %s' % stype)
-            raise RuntimeError
-
-        return found, 0 if numbered else icn
-    
-    def initialize_observables(self):
-        """ 
-        Determine Observable objects to be created.  Checks to see
-        whether simulations are consistent with observables (i.e. no
-        missing simulations or ambiguities.)
-
-        In order to implement a new observable, create a class in
-        observable.py and add it to OMap.
-        """
-        self.Observables = OrderedDict()
-        for oname in [stand_head(i, '')[2] for i in self.onames]:
-            if oname in self.Observables:
-                logger.error('%s was already specified as an observable' % (oname))
-                raise RuntimeError
-            self.Observables[oname] = OrderedDict()
-            for index in self.Indices:
-                if oname in OMap:
-                    Objs = []
-                    Reqs = []
-                    for OClass in OMap[oname]:
-                        OObj = OClass(self.Data)
-                        Reqs.append(OObj.requires.keys())
-                        if all([i in self.simulations for i in OObj.requires.keys()]):
-                            Objs.append(OObj)
-                    if len(Objs) == 0:
-                        logger.error('Observable %s is specified but required simulations are missing; choose %s' % (oname, ' or '.join([str(r) for r in Reqs])))
-                        raise RuntimeError
-                    if len(Objs) > 1:
-                        logger.error("Observable %s not uniquely mapped to simulations (choose between %s)" % (oname, ' or '.join([o.name in Objs])))
-                        raise RuntimeError
-                    logger.info("Creating %s observable object for index %s\n" % (Objs[0].name, index))
-                    self.Observables[oname][index] = Objs[0]
-                else:
-                    logger.error('%s is specified but there is no corresponding Observable class\n' % oname)
-                    raise RuntimeError
-        return
-
-    def initialize_simulations(self):
-        """ 
-        Determine simulations to be run.  The same simulations are
-        run for each index in the data set. 
-        
-        Note that there may be a different number of initial
-        conditions (i.e. parallel runs) for different indices.
-        """
-
-        self.Simulations = OrderedDict([(i, OrderedDict()) for i in self.Indices])
-        for index in self.Indices:
-            if 'n_ic' in self.Data.ix[index]:
-                nics = [i for i in self.Data.ix[index]['n_ic'] if not isnan(i)]
-                if len(nics) != 1:
-                    logger.error("Expected 1 number for n_ic but got %i" % len(nics))
-                    raise RuntimeError
-                n_ic = nics[0]
-            else:
-                n_ic = 1
-            for s in self.simulations:
-                for icn in range(n_ic):
-                    fpath, iframe = self.find_ic(index, s, icn)
-                    self.Simulations[index][s] = Simulation(index, s, fpath, iframe)
-                    print index, s, str(self.Simulations[index][s])
-        # print self.Simulations
-        return
-
-    def launch_simulation(self, index, simname):
-
-        """ 
-
-        Launch a simulation - either locally or via the Work Queue.
-        This function is intended to be run within the folder:
-        target_name/iteration_number/system_index/simulation_name/initial_condition OR 
-        target_name/iteration_number/system_index/simulation_name
-        
-        """
-        
-        wq = getWorkQueue()
-        if not (os.path.exists('result.p') or os.path.exists('result.p.bz2')):
-            link_dir_contents(os.path.join(self.root,self.rundir),os.getcwd())
-            self.last_traj += [os.path.join(os.getcwd(), i) for i in self.extra_output]
-            self.liquid_mol[simnum%len(self.liquid_mol)].write(self.liquid_coords, ftype='tinker' if self.engname == 'tinker' else None)
-            cmdstr = '%s python npt.py %s %.3f %.3f' % (self.nptpfx, self.engname, temperature, pressure)
-            if wq == None:
-                logger.info("Running condensed phase simulation locally.\n")
-                logger.info("You may tail -f %s/npt.out in another terminal window\n" % os.getcwd())
-                _exec(cmdstr, copy_stderr=True, outfnm='npt.out')
-            else:
-                queue_up(wq, command = cmdstr+' &> npt.out',
-                         input_files = self.nptfiles + self.scripts + ['forcebalance.p'],
-                         output_files = ['npt_result.p.bz2', 'npt.out'] + self.extra_output, tgt=self)
->>>>>>> efdb8427
-    
-    def retrieve(self, dp):
-        """Retrieve the molecular dynamics (MD) results and store the calculated
-        observables in the Point object dp.
-
-        Parameters
-        ----------
-        dp : Point
-            Store the calculated observables in this point.
-
-        Returns
-        -------
-        Nothing
-        
-        """
-        abspath = os.path.join(os.getcwd(), '%d/md_result.p' % dp.idnr)
-
-        if os.path.exists(abspath):
-            logger.info('Reading data from ' + abspath + '.\n')
-
-            vals, errs, grads = lp_load(open(abspath))
-
-            dp.data["values"] = vals
-            dp.data["errors"] = errs
-            dp.data["grads"]  = grads
-
-        else:
-            msg = 'The file ' + abspath + ' does not exist so we cannot read it.\n'
-            logger.warning(msg)
-
-            dp.data["values"] = np.zeros((len(self.observables)))
-            dp.data["errors"] = np.zeros((len(self.observables)))
-            dp.data["grads"]  = np.zeros((len(self.observables), self.FF.np))
-            
+
     def submit_jobs(self, mvals, AGrad=True, AHess=True):
         """This routine is called by Objective.stage() and will run before "get".
         It submits the jobs (or runs them locally) and the stage() function will wait for jobs
@@ -896,18 +735,18 @@
                     # Write to disk: Force field object, current parameter values, target options
                     with wopen('forcebalance.p') as f: lp_dump((self.FF,mvals,self.OptionDict),f)
                     M = Molecule(os.path.join(self.root, Sim.initial))[Sim.iframe]
-                    M.write("%s%s" % (Sim.stype, self.crdsfx[0]))
+                    M.write("%s%s" % (Sim.type, self.crdsfx[0]))
                     # # Get relevant files from the target folder, I suppose.
                     # link_dir_contents(os.path.join(self.root,self.rundir),os.getcwd())
                     # # Determine initial coordinates.
                     # self.last_traj += [os.path.join(os.getcwd(), i) for i in self.extra_output]
                     # self.liquid_mol[simnum%len(self.liquid_mol)].write(self.liquid_coords, ftype='tinker' if self.engname == 'tinker' else None)
                     # Command for running the simulation.
-                    cmdlist = ['%s python md_one.py %s' % (self.mdpfx, Sim.stype)]
+                    cmdlist = ['%s python md_one.py %s' % (self.mdpfx, Sim.type)]
                     if temp != None:
-                        cmdlist.append('-T %f' % float(temp))
+                        cmdlist.append('-T %g' % float(temp))
                     if pres != None:
-                        cmdlist.append('-P %f' % float(pres))
+                        cmdlist.append('-P %g' % float(pres))
                     cmdstr = ' '.join(cmdlist)
                     print cmdstr
                     # # cmdstr = '%s python md1.py %s %.3f %.3f' % (self.runpfx, temperature, pressure)
@@ -922,44 +761,39 @@
                 os.chdir(cwd)
         return
 
-        # Set up and run the simulation chain on all points.
-        for pt in self.points:
-            # Create subdir
-            try:
-                os.makedirs(str(pt.idnr))
-            except OSError as exception:
-                if exception.errno != errno.EEXIST:
-                    raise            
-                
-            # Goto subdir
-            os.chdir(str(pt.idnr))
-
-            # Link dir contents from target subdir to current temp directory.
-            for f in self.scripts:
-                LinkFile(os.path.join(self.root, self.tempdir, f),
-                         os.path.join(os.getcwd(), f))
-                
-            link_dir_contents(os.path.join(self.root, self.tgtdir,
-                                           str(pt.idnr)), os.getcwd())
+    def retrieve(self, dp):
+        """Retrieve the molecular dynamics (MD) results and store the calculated
+        observables in the Point object dp.
+
+        Parameters
+        ----------
+        dp : Point
+            Store the calculated observables in this point.
+
+        Returns
+        -------
+        Nothing
+        
+        """
+        abspath = os.path.join(os.getcwd(), '%d/md_result.p' % dp.idnr)
+
+        if os.path.exists(abspath):
+            logger.info('Reading data from ' + abspath + '.\n')
+
+            vals, errs, grads = lp_load(open(abspath))
+
+            dp.data["values"] = vals
+            dp.data["errors"] = errs
+            dp.data["grads"]  = grads
+
+        else:
+            msg = 'The file ' + abspath + ' does not exist so we cannot read it.\n'
+            logger.warning(msg)
+
+            dp.data["values"] = np.zeros((len(self.observables)))
+            dp.data["errors"] = np.zeros((len(self.observables)))
+            dp.data["grads"]  = np.zeros((len(self.observables), self.FF.np))
             
-            # Dump the force field to a pickle file
-            with wopen('forcebalance.p') as f:
-                lp_dump((self.FF, mvals, self.OptionDict, AGrad), f)
-                
-            # Run the simulation chain for point.        
-            cmdstr = ("%s python md_chain.py " % self.mdpfx +
-                      " ".join(self.observables) + " " +
-                      "--engine %s " % self.engname +
-                      "--length %d " % self.n_sim_chain + 
-                      "--name %s " % self.simpfx +
-                      "--temperature %f " % pt.temperature +
-                      "--pressure %f " % pt.pressure +
-                      "--nequil %d " % self.eq_steps +
-                      "--nsteps %d " % self.md_steps)
-            _exec(cmdstr, copy_stderr=True, outfnm='md_chain.out')
-        
-            os.chdir('..')
-
     def indicate(self):
         """Shows optimization state."""
         return
@@ -1209,7 +1043,6 @@
     type, initial condition).
     """
 
-<<<<<<< HEAD
     def __init__(self, name, index, stype, initial, iframe, tsnames):
         # The simulation name will identify the simulation within a collection
         # belonging to the Index.
@@ -1217,50 +1050,17 @@
         # The Index that the simulation belongs to.
         self.index = index
         # The type of simulation (liquid, gas, solid, bilayer...)
-        self.stype = stype
+        self.type = stype
         # The file containing initial coordinates.
-=======
-    def __init__(self, index, stype, initial, iframe):
-        self.index = index
-        self.type = stype
->>>>>>> efdb8427
         self.initial = initial
         # The frame number in the initial coordinate file.
         self.iframe = iframe
-<<<<<<< HEAD
         # The time series for the simulation.
         self.timeseries = OrderedDict([(i, []) for i in tsnames])
 
     def __str__(self):
         msg = []
-        msg.append("Simulation: Name %s, Index %s, Type %s" % (self.name, self.index, self.stype))
+        msg.append("Simulation: Name %s, Index %s, Type %s" % (self.name, self.index, self.type))
         msg.append("Initial Conditions: File %s Frame %i" % (self.initial, self.iframe))
         msg.append("Timeseries Names: %s" % (', '.join(self.timeseries.keys())))
-        return "\n".join(msg)
-        # if self.temperature is None:
-        #     msg.append("State: Unknown.")
-        # elif self.pressure is None:
-        #     msg.append("State: Point " + str(self.idnr) + " at " +
-        #                str(self.temperature) + " K.")
-        # else:
-        #     msg.append("State: Point " + str(self.idnr) + " at " +
-        #                str(self.temperature) + " K and " +
-        #                str(self.pressure) + " bar.")
-
-        # msg.append("Point " + str(self.idnr) + " reference data " + "-"*30)
-        # for key in self.ref:
-        #     msg.append("  " + key.strip() + " = " + str(self.ref[key]).strip())
-            
-        # msg.append("Point " + str(self.idnr) + " calculated data " + "-"*30)
-        # for key in self.data:
-        #     msg.append("  " + key.strip() + " = " + str(self.data[key]).strip())
-
-        # return "\n".join(msg)
-=======
-
-    def __str__(self):
-        msg = []
-        msg.append("Simulation: Index %s Type %s" % (self.index, self.type))
-        msg.append("Initial conditions: File %s Frame %i" % (self.initial, self.iframe))
-        return '\n'.join(msg)
->>>>>>> efdb8427
+        return "\n".join(msg)