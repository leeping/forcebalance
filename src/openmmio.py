--- conflicted
+++ resolved
@@ -732,13 +732,7 @@
             self.mmopts['removeCMMotion'] = False
 
         ## Generate list of OpenMM-compatible positions
-<<<<<<< HEAD
         mod = self.generate_xyz_omm(self.mol)
-            
-=======
-        self.generate_xyz_omm(self.mol)
-
->>>>>>> 5b3a65d1
         ## Build a topology and atom lists.
         Top = mod.getTopology()
         Atoms = list(Top.atoms())
