""" @package forcebalance.openmmio OpenMM input/output.

@author Lee-Ping Wang
@date 04/2012
"""

import os
from forcebalance import BaseReader
from forcebalance.abinitio import AbInitio
from forcebalance.binding import BindingEnergy
from forcebalance.liquid import Liquid
from forcebalance.interaction import Interaction
from forcebalance.moments import Moments
import networkx as nx
import numpy as np
import sys
from forcebalance.finite_difference import *
import pickle
import shutil
from copy import deepcopy
from forcebalance.engine import Engine
from forcebalance.molecule import *
from forcebalance.chemistry import *
from forcebalance.nifty import *
from forcebalance.nifty import _exec
from collections import OrderedDict
from forcebalance.output import getLogger
logger = getLogger(__name__)
try:
    from simtk.openmm.app import *
    from simtk.openmm import *
    from simtk.unit import *
    import simtk.openmm._openmm as _openmm
except:
    pass

#def H_spring_energy(Sim): # Spring energy in RPMD simulation,only count H atom, it can be used to calculate the HD fractionation ratio. If classical simulation, return 0.
#    if isinstance(Sim.integrator,RPMDIntegrator):
#        springE=0.0*kilojoule/mole
#        hbar=0.0635078*nanometer**2*dalton/picosecond
#        kb=0.00831446*nanometer**2*dalton/(picosecond**2*kelvin)
#        mass_matrix=[]
#        for i in range(Sim.system.getNumParticles()):
#            if (Sim.system.getParticleMass(i)<1.02*dalton):#Only count Hydrogen
#                mass_matrix.append(Sim.system.getParticleMass(i))
#            else:
#                mass_matrix.append(0.0*dalton)
#        mass_matrix=np.array(mass_matrix)
#        for i in range(Sim.integrator.getNumCopies()):
#            j=(i+1)%(Sim.integrator.getNumCopies())
#            beaddif=np.array(Sim.integrator.getState(j,getPositions=True).getPositions())-np.array(Sim.integrator.getState(i,getPositions=True).getPositions())#calculate difference between ith and i+1th bead
#            springE=springE+np.sum(((beaddif*beaddif).sum(axis=1))*mass_matrix*(kb**2*Sim.integrator.getTemperature()**2*Sim.integrator.getNumCopies()/(2.0*hbar**2)))#spring energy
#        return springE
#    else:
#        return 0.0*kilojoule/mole

def energy_components(Sim, verbose=False):
    # Before using energy_components(), make sure each Force is set to a different group.
    EnergyTerms = OrderedDict()
    if type(Sim.integrator) in [LangevinIntegrator, VerletIntegrator]:
        for i in range(Sim.system.getNumForces()):
            EnergyTerms[Sim.system.getForce(i).__class__.__name__] = Sim.context.getState(getEnergy=True,groups=2**i).getPotentialEnergy() / kilojoules_per_mole
    return EnergyTerms
def centroid_position(Sim):
    # Calculates the RPMD centroid position in RPMD simulation (May not be what you actually need!). Same as calling getPositions() during a classical simulation. 
    if isinstance(Sim.integrator, RPMDIntegrator):
        centroid=np.array([[0.0*nanometer,0.0*nanometer,0.0*nanometer]]*Sim.system.getNumParticles())
        for i in range(Sim.integrator.getNumCopies()):
            centroid=centroid+np.array(Sim.integrator.getState(i,getPositions=True).getPositions())/Sim.integrator.getNumCopies() # Centroid calculation
        return centroid
    else:
        return Sim.context.getState(getPositions=True).getPositions() 
def evaluate_potential(Sim):
    # Calculates the P.E., accouting for RPMD (avg. over 4 copies of system). This just amounts to calling getPotentialEnergy() for a classical simulation.
    if isinstance(Sim.integrator, RPMDIntegrator):
        PE=0.0*kilojoule/mole
        nob=Sim.integrator.getNumCopies()
        hello=int(nob/4)
        for i in range(0,nob,hello):
            PE=PE+Sim.integrator.getState(i,getEnergy=True).getPotentialEnergy()/4.0
        return PE
    else:
        return Sim.context.getState(getEnergy=True).getPotentialEnergy() 
def evaluate_kinetic(Sim):
    # Calculates the K.E. for a classical simulation or the K.E. in a classical sense (i.e. only dep. on particle velocity) for RPMD (sample to thermostat T*(# beads). Does NOT estimate quantum K.E.
    if isinstance(Sim.integrator, RPMDIntegrator):
        KE=0.0*kilojoule/mole
        nob=Sim.integrator.getNumCopies()
        hello=int(nob/4)
        for i in range(0,nob,hello):
            KE=KE+Sim.integrator.getState(i,getEnergy=True).getKineticEnergy()/4.0
        return KE
    else:
        return Sim.context.getState(getEnergy=True).getKineticEnergy()
def primitive_kinetic(Sim):
    # A primitive quantum K.E. estimator for RPMD simulation. Returns classical K.E. in a classical simulation. 
    if isinstance(Sim.integrator,RPMDIntegrator):
        priKE=0.0*kilojoule/mole
        hbar=0.0635078*nanometer**2*dalton/picosecond
        kb=0.00831446*nanometer**2*dalton/(picosecond**2*kelvin)
        for i in range(Sim.integrator.getNumCopies()):
            priKE=priKE+Sim.integrator.getState(i,getEnergy=True).getKineticEnergy()/(Sim.integrator.getNumCopies()) # First term in primitive K.E.
        mass_matrix=[]
        for i in range(Sim.system.getNumParticles()):
            mass_matrix.append(Sim.system.getParticleMass(i))
        mass_matrix=np.array(mass_matrix)
        for i in range(Sim.integrator.getNumCopies()):
            j=(i+1)%(Sim.integrator.getNumCopies())
            beaddif=np.array(Sim.integrator.getState(j,getPositions=True).getPositions())-np.array(Sim.integrator.getState(i,getPositions=True).getPositions()) # Calculate difference between ith and i+1th bead
            priKE=priKE-np.sum(((beaddif*beaddif).sum(axis=1))*mass_matrix*(kb**2*Sim.integrator.getTemperature()**2*Sim.integrator.getNumCopies()/(2.0*hbar**2))) # 2nd term in primitive estimator
        return priKE           
    else:
        return Sim.context.getState(getEnergy=True).getKineticEnergy()
def centroid_kinetic(Sim):
    # Centroid quantum K.E. estimator for RPMD simulation. Returns classical K.E. in classical simulation.
    if isinstance(Sim.integrator,RPMDIntegrator):
        cenKE=0.0*kilojoule/mole
        nob=Sim.integrator.getNumCopies()
        hello=int(nob/4)
        for i in range(0,nob,hello):
            cenKE=cenKE+Sim.integrator.getState(i,getEnergy=True).getKineticEnergy()/(nob*4.0) # First term in centroid K.E.
        centroid=np.array([[0.0*nanometer,0.0*nanometer,0.0*nanometer]]*Sim.system.getNumParticles())
        for i in range(0,nob,hello):
            centroid=centroid+np.array(Sim.integrator.getState(i,getPositions=True).getPositions())/4.0 # Calculate centroid of ring polymer
        for i in range(0,nob,hello): # 2nd term of centroid K.E.
            dif=np.array(Sim.integrator.getState(i,getPositions=True).getPositions())-centroid
            der=-1.0*np.array(Sim.integrator.getState(i,getForces=True).getForces())
            cenKE=cenKE+np.sum((dif*der).sum(axis=1))*0.5/4.0
        return cenKE
    else:
        return Sim.context.getState(getEnergy=True).getKineticEnergy()
def get_forces(Sim):
    """Return forces on each atom or forces averaged over all copies in case of RPMD."""
    if isinstance(Sim.integrator, RPMDIntegrator):
        frcs = [0.0, 0.0, 0.0]
        for i in range(Sim.integrator.getNumCopies()):
            frcs += Sim.integrator.getState(i,getForces=True).getForces()
            frcs[:] = [value/Sim.integrator.getNumCopies() for value in frcs]
        return frcs
    else:
        State = Sim.context.getState(getPositions=True, getEnergy=True, getForces=True)
        return State.getForces() 
def get_multipoles(simulation,q=None,mass=None,positions=None,rmcom=True):
    """Return the current multipole moments in Debye and Buckingham units. """
    dx = 0.0
    dy = 0.0
    dz = 0.0
    qxx = 0.0
    qxy = 0.0
    qxz = 0.0
    qyy = 0.0
    qyz = 0.0
    qzz = 0.0
    enm_debye = 48.03204255928332 # Conversion factor from e*nm to Debye
    for i in simulation.system.getForces():
        if isinstance(i, AmoebaMultipoleForce):
            mm = i.getSystemMultipoleMoments(simulation.context)
            dx += mm[1]
            dy += mm[2]
            dz += mm[3]
            qxx += mm[4]
            qxy += mm[5]
            qxz += mm[6]
            qyy += mm[8]
            qyz += mm[9]
            qzz += mm[12]
        if isinstance(i, NonbondedForce):
            # Get array of charges.
            if q == None:
                q = np.array([i.getParticleParameters(j)[0]._value for j in range(i.getNumParticles())])
            # Get array of positions in nanometers.
            if positions == None:
                positions = simulation.context.getState(getPositions=True).getPositions()
            if mass == None:
                mass = np.array([simulation.context.getSystem().getParticleMass(k).value_in_unit(dalton) \
                                     for k in range(simulation.context.getSystem().getNumParticles())])
            x = np.array(positions.value_in_unit(nanometer))
            if rmcom:
                com = np.sum(x*mass.reshape(-1,1),axis=0) / np.sum(mass)
                x -= com
            xx, xy, xz, yy, yz, zz = (x[:,k]*x[:,l] for k, l in [(0,0),(0,1),(0,2),(1,1),(1,2),(2,2)])
            # Multiply charges by positions to get dipole moment.
            dip = enm_debye * np.sum(x*q.reshape(-1,1),axis=0)
            dx += dip[0]
            dy += dip[1]
            dz += dip[2]
            qxx += enm_debye * 15 * np.sum(q*xx)
            qxy += enm_debye * 15 * np.sum(q*xy)
            qxz += enm_debye * 15 * np.sum(q*xz)
            qyy += enm_debye * 15 * np.sum(q*yy)
            qyz += enm_debye * 15 * np.sum(q*yz)
            qzz += enm_debye * 15 * np.sum(q*zz)
            tr = qxx+qyy+qzz
            qxx -= tr/3
            qyy -= tr/3
            qzz -= tr/3
    # This ordering has to do with the way TINKER prints it out.
    return [dx,dy,dz,qxx,qxy,qyy,qxz,qyz,qzz]
#def get_multipoles_ave(simulation,q=None,mass=None,positions=None,rmcom=True)
# If RPMD simulation, average over all copies of systems, else(in classical simulation) just do the same thing get_multipoles do

def get_dipole(simulation,q=None,mass=None,positions=None):
    """Return the current dipole moment in Debye.
    Note that this quantity is meaningless if the system carries a net charge."""
    return get_multipoles(simulation, q=q, mass=mass, positions=positions, rmcom=False)[:3]

def PrepareVirtualSites(system):
    """ Prepare a list of function wrappers and vsite parameters from the system. """
    isvsites = []
    vsfuncs = []
    vsidxs = []
    vswts = []
    for i in range(system.getNumParticles()):
        if system.isVirtualSite(i):
            isvsites.append(1)
            vs = system.getVirtualSite(i)
            if isinstance(vs, TwoParticleAverageSite):
                vsidx = [_openmm.VirtualSite_getParticle(vs, 0), _openmm.VirtualSite_getParticle(vs, 1)]
                vswt = [_openmm.TwoParticleAverageSite_getWeight(vs, 0), _openmm.TwoParticleAverageSite_getWeight(vs, 1)]
                def vsfunc(pos, idx_, wt_):
                    return wt_[0]*pos[idx_[0]] + wt_[1]*pos[idx_[1]]
            elif isinstance(vs, ThreeParticleAverageSite):
                vsidx = [_openmm.VirtualSite_getParticle(vs, 0), _openmm.VirtualSite_getParticle(vs, 1), _openmm.VirtualSite_getParticle(vs, 2)]
                vswt = [_openmm.ThreeParticleAverageSite_getWeight(vs, 0), _openmm.ThreeParticleAverageSite_getWeight(vs, 1), _openmm.ThreeParticleAverageSite_getWeight(vs, 2)]
                def vsfunc(pos, idx_, wt_):
                    return wt_[0]*pos[idx_[0]] + wt_[1]*pos[idx_[1]] + wt_[2]*pos[idx_[2]]
            elif isinstance(vs, OutOfPlaneSite):
                vsidx = [_openmm.VirtualSite_getParticle(vs, 0), _openmm.VirtualSite_getParticle(vs, 1), _openmm.VirtualSite_getParticle(vs, 2)]
                vswt = [_openmm.OutOfPlaneSite_getWeight12(vs), _openmm.OutOfPlaneSite_getWeight13(vs), _openmm.OutOfPlaneSite_getWeightCross(vs)]
                def vsfunc(pos, idx_, wt_):
                    v1 = pos[idx_[1]] - pos[idx_[0]]
                    v2 = pos[idx_[2]] - pos[idx_[0]]
                    cross = np.array([v1[1]*v2[2]-v1[2]*v2[1], v1[2]*v2[0]-v1[0]*v2[2], v1[0]*v2[1]-v1[1]*v2[0]])
                    return pos[idx_[0]] + wt_[0]*v1 + wt_[1]*v2 + wt_[2]*cross
        else:
            isvsites.append(0)
            vsfunc = None
            vsidx = None
            vswt = None
        vsfuncs.append(deepcopy(vsfunc))
        vsidxs.append(deepcopy(vsidx))
        vswts.append(deepcopy(vswt))
    return (isvsites, vsfuncs, vsidxs, vswts)

def ResetVirtualSites_fast(positions, vsinfo):
    """Given a set of OpenMM-compatible positions and a System object,
    compute the correct virtual site positions according to the System."""
    isvsites, vsfuncs, vsidxs, vswts = vsinfo
    if any(isvsites):
        pos = np.array(positions.value_in_unit(nanometer))
        for i in range(len(positions)):
            if isvsites[i]:
                pos[i] = vsfuncs[i](pos, vsidxs[i], vswts[i])
        newpos = [Vec3(*i) for i in pos]*nanometer
        return newpos
    else:
        return positions

def ResetVirtualSites(positions, system):
    """Given a set of OpenMM-compatible positions and a System object,
    compute the correct virtual site positions according to the System."""
    if any([system.isVirtualSite(j) for j in range(system.getNumParticles())]):
        pos = np.array(positions.value_in_unit(nanometer))
        for i in range(system.getNumParticles()):
            if system.isVirtualSite(i):
                vs = system.getVirtualSite(i)
                # Faster code to work around Python API slowness.
                if isinstance(vs, TwoParticleAverageSite):
                    vspos = _openmm.TwoParticleAverageSite_getWeight(vs, 0)*pos[_openmm.VirtualSite_getParticle(vs, 0)] \
                        + _openmm.TwoParticleAverageSite_getWeight(vs, 1)*pos[_openmm.VirtualSite_getParticle(vs, 1)]
                elif isinstance(vs, ThreeParticleAverageSite):
                    vspos = _openmm.ThreeParticleAverageSite_getWeight(vs, 0)*pos[_openmm.VirtualSite_getParticle(vs, 0)] \
                        + _openmm.ThreeParticleAverageSite_getWeight(vs, 1)*pos[_openmm.VirtualSite_getParticle(vs, 1)] \
                        + _openmm.ThreeParticleAverageSite_getWeight(vs, 2)*pos[_openmm.VirtualSite_getParticle(vs, 2)]
                elif isinstance(vs, OutOfPlaneSite):
                    v1 = pos[_openmm.VirtualSite_getParticle(vs, 1)] - pos[_openmm.VirtualSite_getParticle(vs, 0)]
                    v2 = pos[_openmm.VirtualSite_getParticle(vs, 2)] - pos[_openmm.VirtualSite_getParticle(vs, 0)]
                    cross = Vec3(v1[1]*v2[2]-v1[2]*v2[1], v1[2]*v2[0]-v1[0]*v2[2], v1[0]*v2[1]-v1[1]*v2[0])
                    vspos = pos[_openmm.VirtualSite_getParticle(vs, 0)] + _openmm.OutOfPlaneSite_getWeight12(vs)*v1 \
                        + _openmm.OutOfPlaneSite_getWeight13(vs)*v2 + _openmm.OutOfPlaneSite_getWeightCross(vs)*cross
                pos[i] = vspos
        newpos = [Vec3(*i) for i in pos]*nanometer
        return newpos
    else: return positions

def GetVirtualSiteParameters(system):
    """Return an array of all virtual site parameters in the system.  Used for comparison purposes."""
    vsprm = []
    for i in range(system.getNumParticles()):
        if system.isVirtualSite(i):
            vs = system.getVirtualSite(i)
            vstype = vs.__class__.__name__
            if vstype == 'TwoParticleAverageSite':
                vsprm.append(_openmm.TwoParticleAverageSite_getWeight(vs, 0))
                vsprm.append(_openmm.TwoParticleAverageSite_getWeight(vs, 1))
            elif vstype == 'ThreeParticleAverageSite':
                vsprm.append(_openmm.ThreeParticleAverageSite_getWeight(vs, 0))
                vsprm.append(_openmm.ThreeParticleAverageSite_getWeight(vs, 1))
                vsprm.append(_openmm.ThreeParticleAverageSite_getWeight(vs, 2))
            elif vstype == 'OutOfPlaneSite':
                vsprm.append(_openmm.OutOfPlaneSite_getWeight12(vs))
                vsprm.append(_openmm.OutOfPlaneSite_getWeight13(vs))
                vsprm.append(_openmm.OutOfPlaneSite_getWeightCross(vs))
    return np.array(vsprm)

def GetSystemConstraints(system):
    """Return boolean value indicating whether system has constraints. RPMD simulations should have no constraints."""
    return system.getNumConstraints() > 0

def CopyAmoebaBondParameters(src,dest):
    dest.setAmoebaGlobalBondCubic(src.getAmoebaGlobalBondCubic())
    dest.setAmoebaGlobalBondQuartic(src.getAmoebaGlobalBondQuartic())
    for i in range(src.getNumBonds()):
        dest.setBondParameters(i,*src.getBondParameters(i))

def CopyAmoebaOutOfPlaneBendParameters(src,dest):
    dest.setAmoebaGlobalOutOfPlaneBendCubic(src.getAmoebaGlobalOutOfPlaneBendCubic())
    dest.setAmoebaGlobalOutOfPlaneBendQuartic(src.getAmoebaGlobalOutOfPlaneBendQuartic())
    dest.setAmoebaGlobalOutOfPlaneBendPentic(src.getAmoebaGlobalOutOfPlaneBendPentic())
    dest.setAmoebaGlobalOutOfPlaneBendSextic(src.getAmoebaGlobalOutOfPlaneBendSextic())
    for i in range(src.getNumOutOfPlaneBends()):
        dest.setOutOfPlaneBendParameters(i,*src.getOutOfPlaneBendParameters(i))

def CopyAmoebaAngleParameters(src, dest):
    dest.setAmoebaGlobalAngleCubic(src.getAmoebaGlobalAngleCubic())
    dest.setAmoebaGlobalAngleQuartic(src.getAmoebaGlobalAngleQuartic())
    dest.setAmoebaGlobalAnglePentic(src.getAmoebaGlobalAnglePentic())
    dest.setAmoebaGlobalAngleSextic(src.getAmoebaGlobalAngleSextic())
    for i in range(src.getNumAngles()):
        dest.setAngleParameters(i,*src.getAngleParameters(i))
    return

def CopyAmoebaInPlaneAngleParameters(src, dest):
    dest.setAmoebaGlobalInPlaneAngleCubic(src.getAmoebaGlobalInPlaneAngleCubic())
    dest.setAmoebaGlobalInPlaneAngleQuartic(src.getAmoebaGlobalInPlaneAngleQuartic())
    dest.setAmoebaGlobalInPlaneAnglePentic(src.getAmoebaGlobalInPlaneAnglePentic())
    dest.setAmoebaGlobalInPlaneAngleSextic(src.getAmoebaGlobalInPlaneAngleSextic())
    for i in range(src.getNumAngles()):
        dest.setAngleParameters(i,*src.getAngleParameters(i))
    return

def CopyAmoebaVdwParameters(src, dest):
    for i in range(src.getNumParticles()):
        dest.setParticleParameters(i,*src.getParticleParameters(i))

def CopyAmoebaMultipoleParameters(src, dest):
    for i in range(src.getNumMultipoles()):
        dest.setMultipoleParameters(i,*src.getMultipoleParameters(i))
    
def CopyHarmonicBondParameters(src, dest):
    for i in range(src.getNumBonds()):
        dest.setBondParameters(i,*src.getBondParameters(i))

def CopyHarmonicAngleParameters(src, dest):
    for i in range(src.getNumAngles()):
        dest.setAngleParameters(i,*src.getAngleParameters(i))

def CopyPeriodicTorsionParameters(src, dest):
    for i in range(src.getNumTorsions()):
        dest.setTorsionParameters(i,*src.getTorsionParameters(i))

def CopyNonbondedParameters(src, dest):
    dest.setReactionFieldDielectric(src.getReactionFieldDielectric())
    for i in range(src.getNumParticles()):
        dest.setParticleParameters(i,*src.getParticleParameters(i))
    for i in range(src.getNumExceptions()):
        dest.setExceptionParameters(i,*src.getExceptionParameters(i))

def CopyCustomBondParameters(src, dest):
    dest.setEnergyFunction(src.getEnergyFunction())
    for i in range(src.getNumGlobalParameters()):
        dest.setGlobalParameterName(i,src.GlobalParameterName(i))
    for i in range(src.getNumGlobalParameters()):
        dest.setGlobalParameterDefaultValue(i,*src.getGlobalParameterDefaultValue(i))
    for i in range(src.getNumPerBondParameters()):
        dest.setPerBondParameterName(i,src.getPerBondParameterName(i))
    for i in range(src.getNumBonds()):
        dest.setBondParameters(i,*src.getBondParameters(i))
def do_nothing(src, dest):
    return

def CopySystemParameters(src,dest):
    """Copy parameters from one system (i.e. that which is created by a new force field)
    sto another system (i.e. the one stored inside the Target object).
    DANGER: These need to be implemented manually!!!"""
    Copiers = {'AmoebaBondForce':CopyAmoebaBondParameters,
               'AmoebaOutOfPlaneBendForce':CopyAmoebaOutOfPlaneBendParameters,
               'AmoebaAngleForce':CopyAmoebaAngleParameters,
               'AmoebaInPlaneAngleForce':CopyAmoebaInPlaneAngleParameters,
               'AmoebaVdwForce':CopyAmoebaVdwParameters,
               'AmoebaMultipoleForce':CopyAmoebaMultipoleParameters,
               'HarmonicBondForce':CopyHarmonicBondParameters,
               'HarmonicAngleForce':CopyHarmonicAngleParameters,
               'PeriodicTorsionForce':CopyPeriodicTorsionParameters,
               'NonbondedForce':CopyNonbondedParameters,
               'CustomBondForce':CopyCustomBondParameters,
               'CMMotionRemover':do_nothing}
    for i in range(src.getNumForces()):
        nm = src.getForce(i).__class__.__name__
        if nm in Copiers:
            Copiers[nm](src.getForce(i),dest.getForce(i))
        else:
            warn_press_key('There is no Copier function implemented for the OpenMM force type %s!' % nm)

def UpdateSimulationParameters(src_system, dest_simulation):
    CopySystemParameters(src_system, dest_simulation.system)
    for i in range(src_system.getNumForces()):
        if hasattr(dest_simulation.system.getForce(i),'updateParametersInContext'):
            dest_simulation.system.getForce(i).updateParametersInContext(dest_simulation.context)

def SetAmoebaVirtualExclusions(system):
    if any([f.__class__.__name__ == "AmoebaMultipoleForce" for f in system.getForces()]):
        # logger.info("Cajoling AMOEBA covalent maps so they work with virtual sites.\n")
        vss = [(i, [system.getVirtualSite(i).getParticle(j) for j in range(system.getVirtualSite(i).getNumParticles())]) \
                   for i in range(system.getNumParticles()) if system.isVirtualSite(i)]
        for f in system.getForces():
            if f.__class__.__name__ == "AmoebaMultipoleForce":
                # logger.info("--- Before ---\n")
                # for i in range(f.getNumMultipoles()):
                #     logger.info("%s\n" % f.getCovalentMaps(i))
                for i, j in vss:
                    f.setCovalentMap(i, 0, j)
                    f.setCovalentMap(i, 4, j+[i])
                    for k in j:
                        f.setCovalentMap(k, 0, list(f.getCovalentMap(k, 0))+[i])
                        f.setCovalentMap(k, 4, list(f.getCovalentMap(k, 4))+[i])
                # logger.info("--- After ---\n")
                # for i in range(f.getNumMultipoles()):
                #     logger.info("%s\n" % f.getCovalentMaps(i))

def MTSVVVRIntegrator(temperature, collision_rate, timestep, system, ninnersteps=4):
    """
    Create a multiple timestep velocity verlet with velocity randomization (VVVR) integrator.
    
    ARGUMENTS

    temperature (Quantity compatible with kelvin) - the temperature
    collision_rate (Quantity compatible with 1/picoseconds) - the collision rate
    timestep (Quantity compatible with femtoseconds) - the integration timestep
    system (simtk.openmm.System) - system whose forces will be partitioned
    ninnersteps (int) - number of inner timesteps (default: 4)

    RETURNS

    integrator (openmm.CustomIntegrator) - a VVVR integrator

    NOTES
    
    This integrator is equivalent to a Langevin integrator in the velocity Verlet discretization with a
    timestep correction to ensure that the field-free diffusion constant is timestep invariant.  The inner
    velocity Verlet discretization is transformed into a multiple timestep algorithm.

    REFERENCES

    VVVR Langevin integrator: 
    * http://arxiv.org/abs/1301.3800
    * http://arxiv.org/abs/1107.2967 (to appear in PRX 2013)    
    
    TODO

    Move initialization of 'sigma' to setting the per-particle variables.
    
    """
    # Multiple timestep Langevin integrator.
    for i in system.getForces():
        if i.__class__.__name__ in ["NonbondedForce", "CustomNonbondedForce", "AmoebaVdwForce", "AmoebaMultipoleForce"]:
            # Slow force.
            logger.info(i.__class__.__name__ + " is a Slow Force\n")
            i.setForceGroup(1)
        else:
            logger.info(i.__class__.__name__ + " is a Fast Force\n")
            # Fast force.
            i.setForceGroup(0)

    kB = BOLTZMANN_CONSTANT_kB * AVOGADRO_CONSTANT_NA
    kT = kB * temperature
    
    integrator = CustomIntegrator(timestep)
    
    integrator.addGlobalVariable("dt_fast", timestep/float(ninnersteps)) # fast inner timestep
    integrator.addGlobalVariable("kT", kT) # thermal energy
    integrator.addGlobalVariable("a", np.exp(-collision_rate*timestep)) # velocity mixing parameter
    integrator.addGlobalVariable("b", np.sqrt((2/(collision_rate*timestep)) * np.tanh(collision_rate*timestep/2))) # timestep correction parameter
    integrator.addPerDofVariable("sigma", 0) 
    integrator.addPerDofVariable("x1", 0) # position before application of constraints

    #
    # Pre-computation.
    # This only needs to be done once, but it needs to be done for each degree of freedom.
    # Could move this to initialization?
    #
    integrator.addComputePerDof("sigma", "sqrt(kT/m)")

    # 
    # Velocity perturbation.
    #
    integrator.addComputePerDof("v", "sqrt(a)*v + sqrt(1-a)*sigma*gaussian")
    integrator.addConstrainVelocities();
    
    #
    # Symplectic inner multiple timestep.
    #
    integrator.addUpdateContextState(); 
    integrator.addComputePerDof("v", "v + 0.5*b*dt*f1/m")
    for innerstep in range(ninnersteps):
        # Fast inner symplectic timestep.
        integrator.addComputePerDof("v", "v + 0.5*b*dt_fast*f0/m")
        integrator.addComputePerDof("x", "x + v*b*dt_fast")
        integrator.addComputePerDof("x1", "x")
        integrator.addConstrainPositions();        
        integrator.addComputePerDof("v", "v + 0.5*b*dt_fast*f0/m + (x-x1)/dt_fast")
    integrator.addComputePerDof("v", "v + 0.5*b*dt*f1/m") # TODO: Additional velocity constraint correction?
    integrator.addConstrainVelocities();

    #
    # Velocity randomization
    #
    integrator.addComputePerDof("v", "sqrt(a)*v + sqrt(1-a)*sigma*gaussian")
    integrator.addConstrainVelocities();

    return integrator


"""Dictionary for building parameter identifiers.  As usual they go like this:
Bond/length/OW.HW
The dictionary is two-layered because the same interaction type (Bond)
could be under two different parent types (HarmonicBondForce, AmoebaHarmonicBondForce)"""
suffix_dict = { "HarmonicBondForce" : {"Bond" : ["class1","class2"]},
                "HarmonicAngleForce" : {"Angle" : ["class1","class2","class3"],},
                "PeriodicTorsionForce" : {"Proper" : ["class1","class2","class3","class4"],},
                "NonbondedForce" : {"Atom": ["type"]},
                "AmoebaBondForce" : {"Bond" : ["class1","class2"]},
                "AmoebaAngleForce" : {"Angle" : ["class1","class2","class3"]},
                "AmoebaStretchBendForce" : {"StretchBend" : ["class1","class2","class3"]},
                "AmoebaVdwForce" : {"Vdw" : ["class"]},
                "AmoebaMultipoleForce" : {"Multipole" : ["type","kz","kx"], "Polarize" : ["type"]},
                "AmoebaUreyBradleyForce" : {"UreyBradley" : ["class1","class2","class3"]},
                "Residues.Residue" : {"VirtualSite" : ["index"]}
                }

## pdict is a useless variable if the force field is XML.
pdict = "XML_Override"

class OpenMM_Reader(BaseReader):
    """ Class for parsing OpenMM force field files. """
    def __init__(self,fnm):
        ## Initialize the superclass. :)
        super(OpenMM_Reader,self).__init__(fnm)
        ## The parameter dictionary (defined in this file)
        self.pdict  = pdict

    def build_pid(self, element, parameter):
        """ Build the parameter identifier (see _link_ for an example)
        @todo Add a link here """
        #InteractionType = ".".join([i.tag for i in list(element.iterancestors())][::-1][1:] + [element.tag])
        ParentType = ".".join([i.tag for i in list(element.iterancestors())][::-1][1:])
        InteractionType = element.tag
        try:
            if ParentType == "Residues.Residue":
                pfx = list(element.iterancestors())[0].attrib["name"]
                Involved = '.'.join([pfx+"-"+element.attrib[i] for i in suffix_dict[ParentType][InteractionType]])
            else:
                Involved = '.'.join([element.attrib[i] for i in suffix_dict[ParentType][InteractionType] if i in element.attrib])
            return "/".join([InteractionType, parameter, Involved])
        except:
            logger.info("Minor warning: Parameter ID %s doesn't contain any atom types, redundancies are possible\n" % ("/".join([InteractionType, parameter])))
            return "/".join([InteractionType, parameter])

class OpenMM(Engine):

    """ Derived from Engine object for carrying out general purpose OpenMM calculations. """

    def __init__(self, name="openmm", **kwargs):
        self.valkwd = ['ffxml', 'pdb', 'platname', 'precision', 'mmopts']
        super(OpenMM,self).__init__(name=name, **kwargs)

    def setopts(self, platname="CUDA", precision="single", **kwargs):

        """ Called by __init__ ; Set OpenMM-specific options. """

        ## Target settings override.
        if hasattr(self,'target'):
            self.platname = self.target.platname
            self.precision = self.target.precision
        else:
            self.platname = platname
            self.precision = precision

        valnames = [Platform.getPlatform(i).getName() for i in range(Platform.getNumPlatforms())]
        if self.platname not in valnames:
            warn_press_key("Platform %s does not exist (valid options are %s (case-sensitive))" % (self.platname, valnames))
            self.platname = 'Reference'
        self.precision = self.precision.lower()
        valprecs = ['single','mixed','double']
        if self.precision not in valprecs:
            logger.error("Please specify one of %s for precision\n" % valprecs)
            raise RuntimeError
        ## Set the simulation platform
        if self.verbose: logger.info("Setting Platform to %s\n" % self.platname)
        self.platform = Platform.getPlatformByName(self.platname)
        if self.platname == 'CUDA':
            ## Set the device to the environment variable or zero otherwise
            device = os.environ.get('CUDA_DEVICE',"0")
            if self.verbose: logger.info("Setting CUDA Device to %s\n" % device)
            self.platform.setPropertyDefaultValue("CudaDeviceIndex", device)
            if self.verbose: logger.info("Setting CUDA Precision to %s\n" % self.precision)
            self.platform.setPropertyDefaultValue("CudaPrecision", self.precision)
        elif self.platname == 'OpenCL':
            device = os.environ.get('OPENCL_DEVICE',"0")
            if self.verbose: logger.info("Setting OpenCL Device to %s\n" % device)
            self.platform.setPropertyDefaultValue("OpenCLDeviceIndex", device)
            if self.verbose: logger.info("Setting OpenCL Precision to %s\n" % self.precision)
            self.platform.setPropertyDefaultValue("OpenCLPrecision", self.precision)
        self.simkwargs = {}

    def readsrc(self, **kwargs):

        """ Called by __init__ ; read files from the source directory.  
        Provide a molecule object or a coordinate file.
        Add an optional PDB file for residues, atom names etc. """

        pdbfnm = None
        # Determine the PDB file name.
        if 'pdb' in kwargs and os.path.exists(kwargs['pdb']):
            # Case 1. The PDB file name is provided explicitly
            pdbfnm = kwargs['pdb']
            if not os.path.exists(pdbfnm): 
                logger.error("%s specified but doesn't exist\n" % pdbfnm)
                raise RuntimeError

        if 'mol' in kwargs:
            self.mol = kwargs['mol']
        elif 'coords' in kwargs:
            self.mol = Molecule(kwargs['coords'])
        elif 'pdb' in kwargs:
            self.mol = Molecule(kwargs['pdb'])
        else:
            logger.error('Must provide either a molecule object or coordinate file.\n')
            raise RuntimeError
        
        # If the PDB file exists, then it is copied directly to create
        # the OpenMM pdb object rather than being written by the
        # Molecule class.
        if pdbfnm != None:
            self.abspdb = os.path.abspath(pdbfnm)
            mpdb = Molecule(pdbfnm)
            for i in ["chain", "atomname", "resid", "resname", "elem"]:
                self.mol.Data[i] = mpdb.Data[i]

    def prepare(self, pbc=False, mmopts={}, **kwargs):

        """ 
        Prepare the calculation.  Note that we don't create the
        Simulation object yet, because that may depend on MD
        integrator parameters, thermostat, barostat etc.
        """
        # Introduced to attempt to fix a bug, but didn't work,
        # Might be sensible code anyway.
        # if hasattr(self.mol, 'boxes') and not pbc:
        #     del self.mol.Data['boxes']
        # if pbc and not hasattr(self.mol, 'boxes'):
        #     logger.error('Requested periodic boundary conditions but coordinate file contains no boxes')
        #     raise RuntimeError
        ## Create the OpenMM PDB object.
        if hasattr(self, 'abspdb'):
            print self.abspdb
            self.pdb = PDBFile(self.abspdb)
        else:
            pdb1 = "%s-1.pdb" % os.path.splitext(os.path.basename(self.mol.fnm))[0]
            self.mol[0].write(pdb1)
            self.pdb = PDBFile(pdb1)
            os.unlink(pdb1)
        
        ## Create the OpenMM ForceField object.
        if hasattr(self, 'FF'):
            self.ffxml = [self.FF.openmmxml]
            self.forcefield = ForceField(os.path.join(self.root, self.FF.ffdir, self.FF.openmmxml))
        else:
<<<<<<< HEAD
            if 'ffxml' in kwargs:
                if type(kwargs['ffxml']) == list:
                    for i in kwargs['ffxml']:
                        if not os.path.exists(i):
                            logger.error("%s doesn't exist\n" % i)
                            raise RuntimeError
                else:
                    if not os.path.exists(kwargs['ffxml']): 
                        logger.error("%s doesn't exist\n" % kwargs['ffxml'])
                        raise RuntimeError
                self.ffxml = kwargs['ffxml']
            elif onefile('xml'):
                self.ffxml = onefile('xml')
            if type(self.ffxml) == list:
                self.forcefield = ForceField(*self.ffxml)
            else:
                self.forcefield = ForceField(self.ffxml)    
        
=======
            self.ffxml = listfiles(kwargs.get('ffxml'), 'xml', err=True)
            self.forcefield = ForceField(*self.ffxml)

>>>>>>> 38273320
        ## OpenMM options for setting up the System.
        self.mmopts = dict(mmopts)

        ## Are we using AMOEBA?
        self.AMOEBA = any(['Amoeba' in f.__class__.__name__ for f in self.forcefield._forces])

        ## Set system options from ForceBalance force field options.
        if hasattr(self,'FF'):
            if self.AMOEBA:
                if self.FF.amoeba_pol == None:
                    logger.error('You must specify amoeba_pol if there are any AMOEBA forces.\n')
                    raise RuntimeError
                if self.FF.amoeba_pol == 'mutual':
                    self.mmopts['polarization'] = 'mutual'
                    self.mmopts.setdefault('mutualInducedTargetEpsilon', self.FF.amoeba_eps if self.FF.amoeba_eps != None else 1e-6)
                    self.mmopts['mutualInducedMaxIterations'] = 500
                elif self.FF.amoeba_pol == 'direct':
                    self.mmopts['polarization'] = 'direct'
            self.mmopts['rigidWater'] = self.FF.rigid_water

        ## Set system options from periodic boundary conditions.
        self.pbc = pbc
        if pbc:
            self.mmopts.setdefault('nonbondedMethod', PME)
            if self.AMOEBA:
                self.mmopts.setdefault('nonbondedCutoff', 0.7*nanometer)
                self.mmopts.setdefault('vdwCutoff', 0.85)
                self.mmopts.setdefault('aEwald', 5.4459052)
                self.mmopts.setdefault('pmeGridDimensions', [24,24,24])
            else:
                self.mmopts.setdefault('nonbondedCutoff', 0.85*nanometer)
                self.mmopts.setdefault('useSwitchingFunction', True)
                self.mmopts.setdefault('switchingDistance', 0.75*nanometer)
            self.mmopts.setdefault('useDispersionCorrection', True)
        else:
            self.mmopts.setdefault('nonbondedMethod', NoCutoff)
            self.mmopts['removeCMMotion'] = False

        ## Generate OpenMM-compatible positions
        self.xyz_omms = []
        for I in range(len(self.mol)):
            xyz = self.mol.xyzs[I]
            xyz_omm = [Vec3(i[0],i[1],i[2]) for i in xyz]*angstrom
            # An extra step with adding virtual particles
            mod = Modeller(self.pdb.topology, xyz_omm)
            mod.addExtraParticles(self.forcefield)
            if self.pbc:
                # Obtain the periodic box
                if self.mol.boxes[I].alpha != 90.0 or self.mol.boxes[I].beta != 90.0 or self.mol.boxes[I].gamma != 90.0:
                    logger.error('OpenMM cannot handle nonorthogonal boxes.\n')
                    raise RuntimeError
                box_omm = [Vec3(self.mol.boxes[I].a, 0, 0)*angstrom, 
                           Vec3(0, self.mol.boxes[I].b, 0)*angstrom, 
                           Vec3(0, 0, self.mol.boxes[I].c)*angstrom]
            else:
                box_omm = None
            # Finally append it to list.
            self.xyz_omms.append((mod.getPositions(), box_omm))

        ## Build a topology and atom lists.
        Top = mod.getTopology()
        Atoms = list(Top.atoms())
        Bonds = [(a.index, b.index) for a, b in list(Top.bonds())]

        # vss = [(i, [system.getVirtualSite(i).getParticle(j) for j in range(system.getVirtualSite(i).getNumParticles())]) \
        #            for i in range(system.getNumParticles()) if system.isVirtualSite(i)]
        self.AtomMask = []
        self.AtomLists = defaultdict(list)
        self.AtomLists['Mass'] = [a.element.mass.value_in_unit(dalton) if a.element != None else 0 for a in Atoms]
        self.AtomLists['ParticleType'] = ['A' if m >= 1.0 else 'D' for m in self.AtomLists['Mass']]
        self.AtomLists['ResidueNumber'] = [a.residue.index for a in Atoms]
        self.AtomMask = [a == 'A' for a in self.AtomLists['ParticleType']]

    def create_simulation(self, timestep=1.0, faststep=0.25, temperature=None, pressure=None, anisotropic=False, mts=False, collision=1.0, nbarostat=25, rpmd_opts=[], **kwargs):

        """
        Create simulation object.  Note that this also takes in some
        options pertinent to system setup, including the type of MD
        integrator and type of pressure control.
        """
        # Divisor for the temperature (RPMD sets it to nonzero.)
        self.tdiv = 1
        
        # Boolean flag indicating an RPMD simulation
        self.rpmd = len(rpmd_opts)>0
        rpmd_opts = [int(i) for i in rpmd_opts]

        ## Determine the integrator.
        if temperature:
            ## If temperature control is turned on, then run Langevin dynamics.
            if mts:
                if len(rpmd_opts) > 0:
                    raise RuntimeError("No multiple timestep integrator without temperature control.")
                integrator = MTSVVVRIntegrator(temperature*kelvin, collision/picosecond,
                                               timestep*femtosecond, self.system, ninnersteps=int(timestep/faststep))
            else:
                if len(rpmd_opts) > 0:
                    self.tdiv = int(rpmd_opts[0])
                    if len(rpmd_opts) == 1:
                        logger.info("Creating RPMD integrator with %i beads.\n" % int(rpmd_opts[0]))
                        integrator = RPMDIntegrator(int(rpmd_opts[0]), temperature*kelvin, collision/picosecond, timestep*femtosecond)
                    elif len(rpmd_opts) == 2:
                        contract = False
                        for frc in self.system.getForces():
                            if any([isinstance(frc, fc) for fc in [NonbondedForce, AmoebaMultipoleForce, AmoebaVdwForce, CustomNonbondedForce]]):
                                contract = True
                                frc.setForceGroup(1)
                        if contract:
                            logger.info("Creating RPMD integrator with %i beads (NB forces contracted to %i).\n" % (int(rpmd_opts[0]), int(rpmd_opts[1])))
                            integrator = RPMDIntegrator(int(rpmd_opts[0]), temperature*kelvin, collision/picosecond, timestep*femtosecond, {1:int(rpmd_opts[1])})
                        else:
                            logger.info("Creating RPMD integrator with %i beads (no NB forces to contract).\n" % (int(rpmd_opts[0])))
                            integrator = RPMDIntegrator(int(rpmd_opts[0]), temperature*kelvin, collision/picosecond, timestep*femtosecond)
                    elif len(rpmd_opts) == 3:
                        contract = False
                        contract_recip = False
                        for frc in self.system.getForces():
                            if any([isinstance(frc, fc) for fc in [NonbondedForce, AmoebaMultipoleForce, AmoebaVdwForce, CustomNonbondedForce]]):
                                contract = True
                                frc.setForceGroup(1)
                                if isinstance(frc, NonbondedForce):
                                    contract_recip = True
                                    frc.setReciprocalSpaceForceGroup(2)
                        if contract_recip:
                            logger.info("Creating RPMD integrator with %i beads (NB/Recip forces contracted to %i/%i).\n" % (int(rpmd_opts[0]), int(rpmd_opts[1]), int(rpmd_opts[2])))
                            integrator = RPMDIntegrator(int(rpmd_opts[0]), temperature*kelvin, collision/picosecond, timestep*femtosecond, {1:int(rpmd_opts[1]), 2:int(rpmd_opts[2])})
                        elif contract:
                            logger.info("Creating RPMD integrator with %i beads (NB forces contracted to %i, no Recip).\n" % (int(rpmd_opts[0]), int(rpmd_opts[1])))
                            integrator = RPMDIntegrator(int(rpmd_opts[0]), temperature*kelvin, collision/picosecond, timestep*femtosecond, {1:int(rpmd_opts[1])})
                        else:
                            logger.info("Creating RPMD integrator with %i beads (no NB forces to contract).\n" % (int(rpmd_opts[0])))
                            integrator = RPMDIntegrator(int(rpmd_opts[0]), temperature*kelvin, collision/picosecond, timestep*femtosecond)
                    else:
                        raise RuntimeError("Please provide a list of length 1, 2, or 3 to rpmd_opts")
                else:
                    integrator = LangevinIntegrator(temperature*kelvin, collision/picosecond, timestep*femtosecond)
        else:
            ## If no temperature control, default to the Verlet integrator.
            if len(rpmd_opts) > 0:
                raise RuntimeError("No RPMD integrator without temperature control.")
            if mts: warn_once("No multiple timestep integrator without temperature control.")
            integrator = VerletIntegrator(timestep*femtoseconds)
        ## Add the barostat.
        if pressure != None:
            if anisotropic:
                barostat = MonteCarloAnisotropicBarostat([pressure, pressure, pressure]*atmospheres,
                                                         temperature*kelvin, nbarostat)
            else:
                barostat = MonteCarloBarostat(pressure*atmospheres, temperature*kelvin, nbarostat)
        if self.pbc and pressure != None: self.system.addForce(barostat)
        elif pressure != None: warn_once("Pressure is ignored because pbc is set to False.")

        ## Set up for energy component analysis.
        GrpTogether = ['AmoebaGeneralizedKirkwoodForce', 'AmoebaMultipoleForce', 'AmoebaWcaDispersionForce']
        GrpNums = {}
        if not mts and len(rpmd_opts) == 0:
            for j in self.system.getForces():
                i = -1
                if j.__class__.__name__ in GrpTogether:
                    for k in GrpNums:
                        if k in GrpTogether:
                            i = GrpNums[k]
                            break
                if i == -1: i = len(set(GrpNums.values()))
                GrpNums[j.__class__.__name__] = i
                j.setForceGroup(i)

        ## If virtual particles are used with AMOEBA...
        SetAmoebaVirtualExclusions(self.system)

        ## Finally create the simulation object.
        self.simulation = Simulation(self.mod.topology, self.system, integrator, self.platform)
        #fffff.write(XmlSerializer.serialize(self.simulation.system))
        ## Print platform properties.
        # logger.info("I'm using the platform %s\n" % self.simulation.context.getPlatform().getName())
        # printcool_dictionary({i:self.simulation.context.getPlatform().getPropertyValue(self.simulation.context,i) \
        #                           for i in self.simulation.context.getPlatform().getPropertyNames()}, \
        #                          title="Platform %s has properties:" % self.simulation.context.getPlatform().getName())
    def update_simulation(self, **kwargs):
        
        """ 
        Create the simulation object, or update the force field
        parameters in the existing simulation object.  This should be
        run when we write a new force field XML file.
        """
        if len(kwargs) > 0:
            self.simkwargs = kwargs
        self.forcefield = ForceField(*self.ffxml)
        self.mod = Modeller(self.pdb.topology, self.pdb.positions)
        self.mod.addExtraParticles(self.forcefield)
        # printcool_dictionary(self.mmopts, title="Creating/updating simulation in engine %s with system settings:" % (self.name))
        
        # If RPMD simulation, constraints should be turned off before new system is made. 
	if 'rpmd_opts' in kwargs:
	    self.mmopts['rigidWater'] = False
	    self.mmopts['constraints'] = 'None'
        self.system = self.forcefield.createSystem(self.mod.topology, **self.mmopts)
        self.vsinfo = PrepareVirtualSites(self.system)
        self.nbcharges = np.zeros(self.system.getNumParticles())
        for i in self.system.getForces():
            if isinstance(i, NonbondedForce):
                self.nbcharges = np.array([i.getParticleParameters(j)[0]._value for j in range(i.getNumParticles())])
        #----
        # If the virtual site parameters have changed,
        # the simulation object must be remade.
        #----
        vsprm = GetVirtualSiteParameters(self.system)
        if hasattr(self,'vsprm') and len(self.vsprm) > 0 and np.max(np.abs(vsprm - self.vsprm)) != 0.0:
            if hasattr(self, 'simulation'): 
                delattr(self, 'simulation')
        self.vsprm = vsprm.copy()
        #----
	# If number of of constraints in the new
	# system differs from simulation's system,
	# similarly remake the simulation object
	#----
        if hasattr(self, 'simulation'):
            new_system_constraints = GetSystemConstraints(self.system)
            simulation_system_constraints = GetSystemConstraints(self.simulation.system)
            if new_system_constraints != simulation_system_constraints: delattr(self, 'simulation')
        if hasattr(self, 'simulation'):
            UpdateSimulationParameters(self.system, self.simulation)
        else:
            self.create_simulation(**self.simkwargs)
    def set_positions(self, shot=0, traj=None):
        
        """
        Set the positions and periodic box vectors to one of the
        stored coordinates.  

        *** NOTE: If you run a MD simulation, then the coordinates are
        overwritten by the MD trajectory. ***
        """
        #----
        # Ideally the virtual site parameters would be copied but they're not.
        # Instead we update the vsite positions manually.
        #----
        # if self.FF.rigid_water:
        #     simulation.context.applyConstraints(1e-8)
        # else:
        #     simulation.context.computeVirtualSites()
        #----
        # NOTE: Periodic box vectors must be set FIRST
        if self.pbc:
            if not hasattr(self, 'xyz_rpmd'):
                self.simulation.context.setPeriodicBoxVectors(*self.xyz_omms[shot][1])
            else:
                self.simulation.context.setPeriodicBoxVectors(*self.xyz_rpmd[shot][1])
        # self.simulation.context.setPositions(ResetVirtualSites(self.xyz_omms[shot][0], self.system))
        # self.simulation.context.setPositions(ResetVirtualSites_fast(self.xyz_omms[shot][0], self.vsinfo))
<<<<<<< HEAD
        if not hasattr(self, 'xyz_rpmd'):
            self.simulation.context.setPositions(self.xyz_omms[shot][0])
            self.simulation.context.computeVirtualSites()
        else:
            rpmdIntegrator = self.simulation.context.getIntegrator()
            if hasattr(self, 'xyz_rpmd'):
                for i in range(rpmdIntegrator.getNumCopies()):
		    temp_positions = self.xyz_rpmd[shot][0][i]
                    #tempPositions = self.xyz_rpmd[i][shot][0] 
                    self.simulation.context.setPositions(temp_positions)
                    self.simulation.context.computeVirtualSites()
                    posWithVsites = self.simulation.context.getState(getPositions=True).getPositions()
                    rpmdIntegrator.setPositions(i,posWithVsites)
    
=======
        self.simulation.context.setPositions(self.xyz_omms[shot][0])
        self.simulation.context.computeVirtualSites()

    def get_charges(self):
        logger.error('OpenMM engine does not have get_charges (should be trivial to implement however.)')
        raise NotImplementedError

>>>>>>> 38273320
    def compute_volume(self, box_vectors):
        """ Compute the total volume of an OpenMM system. """
        [a,b,c] = box_vectors
        A = np.array([a/a.unit, b/a.unit, c/a.unit])
        # Compute volume of parallelepiped.
        volume = np.linalg.det(A) * a.unit**3
        return volume
    
    def compute_mass(self, system):
        """ Compute the total mass of an OpenMM system. """
        mass = 0.0 * amu
        for i in range(system.getNumParticles()):
            mass += system.getParticleMass(i)
        return mass

    def evaluate_one_(self, force=False, dipole=False):
        # Perform a single point calculation on the current geometry.        
        #State = self.simulation.context.getState(getPositions=dipole, getEnergy=True, getForces=force)
        Result = {}
        Result["Energy"] = evaluate_potential(self.simulation) / kilojoules_per_mole
        if force: 
            Force = list(np.array(get_forces(self.simulation) / kilojoules_per_mole * nanometer).flatten())
            # Extract forces belonging to real atoms only
            Result["Force"] = np.array(list(itertools.chain(*[Force[3*i:3*i+3] for i in range(len(Force)/3) if self.AtomMask[i]])))
        if dipole:
            if isinstance(self.simulation.integrator, RPMDIntegrator):
                rpmdIntegrator = self.simulation.context.getIntegrator()
                temp_dips = [0.0, 0.0, 0.0]
                for i in range(rpmdIntegrator.getNumCopies()):
                    temp_dips += get_dipole(self.simulation, positions=self.xyz_rpmd[-1][0][i])
                temp_dips[:] = [value/rpmdIntegrator.getNumCopies() for value in temp_dips]
                Result["Dipole"] = temp_dips
            else:
                State = self.simulation.context.getState(getPositions=dipole, getEnergy=True, getForces=force)	
                Result["Dipole"] = get_dipole(self.simulation, q=self.nbcharges, mass=self.AtomLists['Mass'], positions=State.getPositions())
        return Result

    def evaluate_(self, force=False, dipole=False, traj=False):

        """ 
        Utility function for computing energy, and (optionally) forces and dipoles using OpenMM. 
        
        Inputs:
        force: Switch for calculating the force.
        dipole: Switch for calculating the dipole.
        traj: Trajectory (listing of coordinate and box 2-tuples).  If provide, will loop over these snapshots.
        Otherwise will do a single point evaluation at the current geometry.

        Outputs:
        Result: Dictionary containing energies, forces and/or dipoles.
        """

        self.update_simulation()
        # If trajectory flag set to False, perform a single-point calculation.
        if not traj: return self.evaluate_one_(force, dipole)
        Energies = []
        Forces = []
        Dipoles = []
        if hasattr(self, 'xyz_rpmd'):
            for I in range(len(self.xyz_rpmd)):
	        self.set_positions(I) 
                R1 = self.evaluate_one_(force, dipole)
                Energies.append(R1["Energy"])
                if force: Forces.append(R1["Force"])
                if dipole: Dipoles.append(R1["Dipole"])
        else:
            for I in range(len(self.xyz_omms)):
                self.set_positions(I)
                R1 = self.evaluate_one_(force, dipole)
                Energies.append(R1["Energy"])
                if force: Forces.append(R1["Force"])
                if dipole: Dipoles.append(R1["Dipole"])
        # Compile it all into the dictionary object
        Result = OrderedDict()
        Result["Energy"] = np.array(Energies)
        if force: Result["Force"] = np.array(Forces)
        if dipole: Result["Dipole"] = np.array(Dipoles)
        return Result

    def energy_one(self, shot):
        self.set_positions(shot)
        return self.evaluate_()["Energy"]

    def energy_force_one(self):
        self.set_positions(shot)
        Result = self.evaluate_(force=True)
        return np.hstack((Result["Energy"].reshape(-1,1), Result["Force"]))

    def energy(self):
        return self.evaluate_(traj=True)["Energy"]

    def energy_force(self):
        """ Loop through the snapshots and compute the energies and forces using OpenMM. """
        Result = self.evaluate_(force=True, traj=True)
        E = Result["Energy"].reshape(-1,1)
        F = Result["Force"]
        return np.hstack((Result["Energy"].reshape(-1,1), Result["Force"]))

    def energy_dipole(self):
        """ Loop through the snapshots and compute the energies and forces using OpenMM. """
        Result = self.evaluate_(dipole=True, traj=True)
        return np.hstack((Result["Energy"].reshape(-1,1), Result["Dipole"]))

    def normal_modes(self, shot=0, optimize=True):
        logger.error("OpenMM cannot do normal mode analysis\n")
        raise NotImplementedError

    def optimize(self, shot=0, crit=1e-4):

        """ Optimize the geometry and align the optimized geometry to the starting geometry, and return the RMSD. """
        
        steps = int(max(1, -1*np.log10(crit)))
        self.update_simulation()
        self.set_positions(shot)
        # Get the previous geometry.
        X0 = np.array([j for i, j in enumerate(self.simulation.context.getState(getPositions=True).getPositions().value_in_unit(angstrom)) if self.AtomMask[i]])
        # Minimize the energy.  Optimizer works best in "steps".
        for logc in np.linspace(0, np.log10(crit), steps):
            self.simulation.minimizeEnergy(tolerance=10**logc*kilojoule/mole)
        # Get the optimized geometry.
        S = self.simulation.context.getState(getPositions=True, getEnergy=True)
        X1 = np.array([j for i, j in enumerate(S.getPositions().value_in_unit(angstrom)) if self.AtomMask[i]])
        E = S.getPotentialEnergy().value_in_unit(kilocalorie_per_mole)
        # Align to original geometry.
        M = deepcopy(self.mol[0])
        M.xyzs = [X0, X1]
        if not self.pbc:
            M.align(center=False)
        X1 = M.xyzs[1]
        # Set geometry in OpenMM, requires some hoops.
        mod = Modeller(self.pdb.topology, [Vec3(i[0],i[1],i[2]) for i in X1]*angstrom)
        mod.addExtraParticles(self.forcefield)
        # self.simulation.context.setPositions(ResetVirtualSites(mod.getPositions(), self.system))
        self.simulation.context.setPositions(ResetVirtualSites_fast(mod.getPositions(), self.vsinfo))
        return E, M.ref_rmsd(0)[1]

    def multipole_moments(self, shot=0, optimize=True, polarizability=False):

        """ Return the multipole moments of the i-th snapshot in Debye and Buckingham units. """

        self.update_simulation()

        if polarizability:
            logger.error("Polarizability calculation is available in TINKER only.\n")
            raise NotImplementedError

        if optimize: self.optimize(shot)
        else: self.set_positions(shot)

        moments = get_multipoles(self.simulation)
        
        dipole_dict = OrderedDict(zip(['x','y','z'], moments[:3]))
        quadrupole_dict = OrderedDict(zip(['xx','xy','yy','xz','yz','zz'], moments[3:10]))

        calc_moments = OrderedDict([('dipole', dipole_dict), ('quadrupole', quadrupole_dict)])

        return calc_moments

    def energy_rmsd(self, shot=0, optimize=True):

        """ Calculate energy of the 1st structure (optionally minimize and return the minimized energy and RMSD). In kcal/mol. """

        self.update_simulation()

        if self.platname in ['CUDA', 'OpenCL'] and self.precision in ['single', 'mixed']:
            crit = 1e-4
        else:
            crit = 1e-6

        rmsd = 0.0
        if optimize: 
            E, rmsd = self.optimize(shot, crit=crit)
        else:
            self.set_positions(shot)
            E = self.simulation.context.getState(getEnergy=True).getPotentialEnergy().value_in_unit(kilocalories_per_mole)

        return E, rmsd

    def interaction_energy(self, fraga, fragb):
        
        """ Calculate the interaction energy for two fragments. """

        self.update_simulation()

        if self.name == 'A' or self.name == 'B':
            logger.error("Don't name the engine A or B!\n")
            raise RuntimeError

        # Create two subengines.
        if hasattr(self,'target'):
            if not hasattr(self,'A'):
                self.A = OpenMM(name="A", mol=self.mol.atom_select(fraga), target=self.target)
            if not hasattr(self,'B'):
                self.B = OpenMM(name="B", mol=self.mol.atom_select(fragb), target=self.target)
        else:
            if not hasattr(self,'A'):
                self.A = OpenMM(name="A", mol=self.mol.atom_select(fraga), platname=self.platname, \
                                    precision=self.precision, ffxml=self.ffxml, mmopts=self.mmopts)
            if not hasattr(self,'B'):
                self.B = OpenMM(name="B", mol=self.mol.atom_select(fragb), platname=self.platname, \
                                    precision=self.precision, ffxml=self.ffxml, mmopts=self.mmopts)

        # Interaction energy needs to be in kcal/mol.
        D = self.energy() 
        A = self.A.energy()
        B = self.B.energy()

        return (D - A - B) / 4.184
    def molecular_dynamics(self, nsteps, timestep, temperature=None, pressure=None, nequil=0, nsave=1000, minimize=True, anisotropic=False, save_traj=False, verbose=False, **kwargs):
        
        """
        Method for running a molecular dynamics simulation.  

        Required arguments:
        nsteps      = (int)   Number of total time steps
        timestep    = (float) Time step in FEMTOSECONDS
        temperature = (float) Temperature control (Kelvin)
        pressure    = (float) Pressure control (atmospheres)
        nequil      = (int)   Number of additional time steps at the beginning for equilibration
        nsave       = (int)   Step interval for saving and printing data
        minimize    = (bool)  Perform an energy minimization prior to dynamics

        Returns simulation data:
        Rhos        = (array)     Density in kilogram m^-3
        Potentials  = (array)     Potential energies
        Kinetics    = (array)     Kinetic energies
        Volumes     = (array)     Box volumes
        Dips        = (3xN array) Dipole moments
        EComps      = (dict)      Energy components
        """

        if float(int(float(nequil)/float(nsave))) != float(nequil)/float(nsave):
            logger.error("Please set nequil to an integer multiple of nsave\n")
            raise RuntimeError
        iequil = nequil/nsave

        if float(int(float(nsteps)/float(nsave))) != float(nsteps)/float(nsave):
            logger.error("Please set nsteps to an integer multiple of nsave\n")
            raise RuntimeError
        isteps = nsteps/nsave

        if hasattr(self, 'simulation'):
            logger.warning('Deleting the simulation object and re-creating for MD\n')
            delattr(self, 'simulation')

        self.update_simulation(timestep=timestep, temperature=temperature, pressure=pressure, anisotropic=anisotropic, **kwargs)
        self.set_positions()

        # Minimize the energy.
        if minimize:
            if verbose: logger.info("Minimizing the energy... (starting energy % .3f kJ/mol)" % 
                                    self.simulation.context.getState(getEnergy=True).getPotentialEnergy().value_in_unit(kilojoule_per_mole))
            self.simulation.minimizeEnergy()
            if verbose: logger.info("Done (final energy % .3f kJ/mol)\n" % 
                                    self.simulation.context.getState(getEnergy=True).getPotentialEnergy().value_in_unit(kilojoule_per_mole))

        # Serialize the system if we want.
        Serialize = 0
        if Serialize:
            serial = XmlSerializer.serializeSystem(system)
            with wopen('%s_system.xml' % phase) as f: f.write(serial)

        # Determine number of degrees of freedom; the center of mass motion remover is also a constraint.
        kB = BOLTZMANN_CONSTANT_kB * AVOGADRO_CONSTANT_NA
        
        # Compute total mass.
        self.mass = self.compute_mass(self.system).in_units_of(gram / mole) /  AVOGADRO_CONSTANT_NA

        # Determine number of degrees of freedom.
        self.ndof = 3*(self.system.getNumParticles() - sum([self.system.isVirtualSite(i) for i in range(self.system.getNumParticles())])) \
            - self.system.getNumConstraints() - 3*self.pbc
        # Initialize statistics.
        edecomp = OrderedDict()
        # Stored coordinates, box vectors
        self.xyz_omms = []
        # Stored coordinates, box vectors for RPMD
        if self.rpmd:
            if not isinstance(self.simulation.integrator, RPMDIntegrator):
                logger.error('Specified an RPMD simulation but the integrator is wrong!')
                raise RuntimeError
            # Structure of xyz_rpmd is: [step][0 or 1], where index 0 is a list of coordinates for each copy
	    # of the system and index 1 contains box vectors 
            self.xyz_rpmd = []        
            #for i in range(self.simulation.integrator.getNumCopies()):
            #    self.xyz_rpmd.append([])
        # Densities, potential and kinetic energies, box volumes, dipole moments
        Rhos = []
        Potentials = []
        Kinetics = []
        Volumes = []
        Dips = []
        Temps = []
        #========================#
        # Now run the simulation #
        #========================#
        # Initialize velocities.
        #
        self.simulation.context.setVelocitiesToTemperature(temperature*kelvin)
        #print(XmlSerializer.serialize(self.simulation.system)) 
        # Equilibrate.
        if iequil > 0: 
            if verbose: logger.info("Equilibrating...\n")
            if self.pbc:
                if verbose: logger.info("%6s %9s %9s %13s %10s %13s\n" % ("Iter.", "Time(ps)", "Temp(K)", "Epot(kJ/mol)", "Vol(nm^3)", "Rho(kg/m^3)"))
            else:
                if verbose: logger.info("%6s %9s %9s %13s\n" % ("Iter.", "Time(ps)", "Temp(K)", "Epot(kJ/mol)"))
        for iteration in range(-1 if self.tdiv == 1 else 0, iequil):
            if iteration >= 0:
                self.simulation.step(nsave)
            if not self.rpmd:
                state = self.simulation.context.getState(getEnergy=True,getPositions=True,getVelocities=False,getForces=False)
            else:
                self.rpmd_states = []
                for i in range(self.simulation.integrator.getNumCopies()):
                    self.rpmd_states.append(self.simulation.integrator.getState(i,getPositions=True))
                state = self.rpmd_states[0]
#Need to confirm that these energy functions are properly implemented
##### Energy Data
#            kinetic=state.getKineticEnergy()/self.tdiv
#            potential=state.getPotentialEnergy()
            kinetic=evaluate_kinetic(self.simulation)/self.tdiv
            potential=evaluate_potential(self.simulation)
           #pri_kinetic=primitive_kinetic(self.simulation)
            cen_kinetic=centroid_kinetic(self.simulation)
#####
            if self.pbc:
                box_vectors = state.getPeriodicBoxVectors()
                volume = self.compute_volume(box_vectors)
                density = (self.mass / volume).in_units_of(kilogram / meter**3)
            else:
                volume = 0.0 * nanometers ** 3
                density = 0.0 * kilogram / meter ** 3
            kinetic_temperature = 2.0 * kinetic / kB / self.ndof # (1/2) ndof * kB * T = KE
            if self.pbc:
                if verbose: logger.info("%6d %9.3f %9.3f % 13.3f %10.4f %13.4f\n" % (iteration+1, state.getTime() / picoseconds,
                                                                                     kinetic_temperature / kelvin, potential / kilojoules_per_mole,
                                                                                     volume / nanometers**3, density / (kilogram / meter**3)))
            else:
                if verbose: logger.info("%6d %9.3f %9.3f % 13.3f\n" % (iteration+1, state.getTime() / picoseconds,
                                                                       kinetic_temperature / kelvin, potential / kilojoules_per_mole))
        if verbose: logger.info("Production...\n")
        if self.pbc:
            if verbose: logger.info("%6s %9s %9s %13s %10s %13s\n" % ("Iter.", "Time(ps)", "Temp(K)", "Epot(kJ/mol)", "Vol(nm^3)", "Rho(kg/m^3)"))
        else:
            if verbose: logger.info("%6s %9s %9s %13s\n" % ("Iter.", "Time(ps)", "Temp(K)", "Epot(kJ/mol)"))
        if save_traj:
            self.simulation.reporters.append(PDBReporter('%s-md.pdb' % self.name, nsteps))
            self.simulation.reporters.append(DCDReporter('%s-md.dcd' % self.name, nsave))
        for iteration in range(-1 if self.tdiv == 1 else 0, isteps):
            # Propagate dynamics.
            if iteration >= 0: self.simulation.step(nsave)
            # Compute properties.
            if not self.rpmd:
                state = self.simulation.context.getState(getEnergy=True,getPositions=True,getVelocities=False,getForces=False)
            else:
                self.rpmd_states = []
                for i in range(self.simulation.integrator.getNumCopies()):
                    self.rpmd_states.append(self.simulation.integrator.getState(i,getPositions=True))
                state = self.rpmd_states[0]
                    
##### Energy Data
#            kinetic=state.getKineticEnergy()/self.tdiv
#            potential=state.getPotentialEnergy()
            kinetic=evaluate_kinetic(self.simulation)/self.tdiv
            potential=evaluate_potential(self.simulation)
            #pri_kinetic=primitive_kinetic(self.simulation)
            cen_kinetic=centroid_kinetic(self.simulation)
#####
            kinetic_temperature = 2.0 * kinetic / kB / self.ndof
            if self.pbc:
                box_vectors = state.getPeriodicBoxVectors()
                volume = self.compute_volume(box_vectors)
                density = (self.mass / volume).in_units_of(kilogram / meter**3)
            else:
                box_vectors = None
                volume = 0.0 * nanometers ** 3
                density = 0.0 * kilogram / meter ** 3
            if not self.rpmd:
                self.xyz_omms.append([state.getPositions(), box_vectors])
            else:
                #for i in range(self.simulation.integrator.getNumCopies()):
                self.xyz_rpmd.append([[self.rpmd_states[i].getPositions() for i in range(self.simulation.integrator.getNumCopies())], box_vectors])
            # Perform energy decomposition.
            for comp, val in energy_components(self.simulation).items():
                if comp in edecomp:
                    edecomp[comp].append(val)
                else:
                    edecomp[comp] = [val]
            if self.pbc:
                if verbose: logger.info("%6d %9.3f %9.3f % 13.3f %10.4f %13.4f\n" % (iteration+1, state.getTime() / picoseconds,
                                                                                     kinetic_temperature / kelvin, potential / kilojoules_per_mole,
                                                                                     volume / nanometers**3, density / (kilogram / meter**3)))
            else:
                if verbose: logger.info("%6d %9.3f %9.3f % 13.3f\n" % (iteration+1, state.getTime() / picoseconds,
                                                                       kinetic_temperature / kelvin, potential / kilojoules_per_mole))
            Temps.append(kinetic_temperature / kelvin)
            Rhos.append(density.value_in_unit(kilogram / meter**3))
            Potentials.append(potential / kilojoules_per_mole)
            if self.rpmd:
                Kinetics.append(cen_kinetic / kilojoules_per_mole)#If RPMD, we use centroid estimator to calculate quantum kinetic energy
            else:
                Kinetics.append(kinetic / kilojoules_per_mole)#else just classical kinetic energy
            Volumes.append(volume / nanometer**3)
            if not self.rpmd:
                Dips.append(get_dipole(self.simulation,positions=self.xyz_omms[-1][0]))
            else:
                # For RPMD, we have to average over all copies of the system, so call get_dipole on each 
                # copy separately and average here, rather than modifying the method/duplicating code.
                rpmdIntegrator = self.simulation.context.getIntegrator()
                temp_dips = [0.0, 0.0, 0.0]
                for i in range(rpmdIntegrator.getNumCopies()):
                    temp_dips += get_dipole(self.simulation, positions=self.xyz_rpmd[-1][0][i])
                    #temp_dips += get_dipole(self.simulation,positions=self.xyz_rpmd[i][-1][0])
                temp_dips[:] = [value/rpmdIntegrator.getNumCopies() for value in temp_dips]  
                Dips.append(temp_dips)     
        Rhos = np.array(Rhos)
        Potentials = np.array(Potentials)
        Kinetics = np.array(Kinetics)
        Volumes = np.array(Volumes)
        Dips = np.array(Dips)
        Ecomps = OrderedDict([(key, np.array(val)) for key, val in edecomp.items()])
        Ecomps["Potential Energy"] = np.array(Potentials)
        Ecomps["Kinetic Energy"] = np.array(Kinetics)
        Ecomps["Temperature"] = np.array(Temps)
        Ecomps["Total Energy"] = np.array(Potentials) + np.array(Kinetics)
        # Initialized property dictionary.
        prop_return = OrderedDict()
        prop_return.update({'Rhos': Rhos, 'Potentials': Potentials, 'Kinetics': Kinetics, 'Volumes': Volumes, 'Dips': Dips, 'Ecomps': Ecomps})
        return prop_return

class Liquid_OpenMM(Liquid):
    """ Condensed phase property matching using OpenMM. """
    def __init__(self,options,tgt_opts,forcefield):
        # Time interval (in ps) for writing coordinates
        self.set_option(tgt_opts,'force_cuda',forceprint=True)
        # Enable multiple timestep integrator
        self.set_option(tgt_opts,'mts_integrator',forceprint=True)
        # Enable ring polymer MD
        self.set_option(options,'rpmd_opts',forceprint=True)
        # OpenMM precision
        self.set_option(tgt_opts,'openmm_precision','precision',default="mixed")
        # OpenMM platform
        self.set_option(tgt_opts,'openmm_platform','platname',default="CUDA")
        # Name of the liquid coordinate file.
        self.set_option(tgt_opts,'liquid_coords',default='liquid.pdb',forceprint=True)
        # Name of the gas coordinate file.
        self.set_option(tgt_opts,'gas_coords',default='gas.pdb',forceprint=True)
        # Set the number of steps between MC barostat adjustments.
        self.set_option(tgt_opts,'mc_nbarostat')
        # Class for creating engine object.
        self.engine_ = OpenMM
        # Name of the engine to pass to npt.py.
        self.engname = "openmm"
        # Command prefix.
        self.nptpfx = "bash runcuda.sh"
        if tgt_opts['remote_backup']:
            self.nptpfx += " -b"
        # Extra files to be linked into the temp-directory.
        self.nptfiles = []
        # Set some options for the polarization correction calculation.
        self.gas_engine_args = {}
        # Scripts to be copied from the ForceBalance installation directory.
        self.scripts = ['runcuda.sh']
        # Initialize the base class.
        super(Liquid_OpenMM,self).__init__(options,tgt_opts,forcefield)
        # Send back the trajectory file.
        if self.save_traj > 0:
            self.extra_output = ['liquid-md.pdb', 'liquid-md.dcd']

class AbInitio_OpenMM(AbInitio):
    """ Force and energy matching using OpenMM. """
    def __init__(self,options,tgt_opts,forcefield):
        ## Default file names for coordinates and key file.
        self.set_option(tgt_opts,'pdb',default="conf.pdb")
        self.set_option(tgt_opts,'coords',default="all.gro")
        self.set_option(tgt_opts,'openmm_precision','precision',default="double", forceprint=True)
        self.set_option(tgt_opts,'openmm_platform','platname',default="CUDA", forceprint=True)
        self.engine_ = OpenMM
        ## Initialize base class.
        super(AbInitio_OpenMM,self).__init__(options,tgt_opts,forcefield)

class BindingEnergy_OpenMM(BindingEnergy):
    """ Binding energy matching using OpenMM. """

    def __init__(self,options,tgt_opts,forcefield):
        self.engine_ = OpenMM
        self.set_option(tgt_opts,'openmm_precision','precision',default="double", forceprint=True)
        self.set_option(tgt_opts,'openmm_platform','platname',default="CUDA", forceprint=True)
        ## Initialize base class.
        super(BindingEnergy_OpenMM,self).__init__(options,tgt_opts,forcefield)

class Interaction_OpenMM(Interaction):
    """ Interaction matching using OpenMM. """
    def __init__(self,options,tgt_opts,forcefield):
        ## Default file names for coordinates and key file.
        self.set_option(tgt_opts,'coords',default="all.pdb")
        self.set_option(tgt_opts,'openmm_precision','precision',default="double", forceprint=True)
        self.set_option(tgt_opts,'openmm_platform','platname',default="CUDA", forceprint=True)
        self.engine_ = OpenMM
        ## Initialize base class.
        super(Interaction_OpenMM,self).__init__(options,tgt_opts,forcefield)

class Moments_OpenMM(Moments):
    """ Multipole moment matching using OpenMM. """
    def __init__(self,options,tgt_opts,forcefield):
        ## Default file names for coordinates and key file.
        self.set_option(tgt_opts,'coords',default="input.pdb")
        self.set_option(tgt_opts,'openmm_precision','precision',default="double", forceprint=True)
        self.set_option(tgt_opts,'openmm_platform','platname',default="CUDA", forceprint=True)
        self.engine_ = OpenMM
        ## Initialize base class.
        super(Moments_OpenMM,self).__init__(options,tgt_opts,forcefield)<|MERGE_RESOLUTION|>--- conflicted
+++ resolved
@@ -676,30 +676,9 @@
             self.ffxml = [self.FF.openmmxml]
             self.forcefield = ForceField(os.path.join(self.root, self.FF.ffdir, self.FF.openmmxml))
         else:
-<<<<<<< HEAD
-            if 'ffxml' in kwargs:
-                if type(kwargs['ffxml']) == list:
-                    for i in kwargs['ffxml']:
-                        if not os.path.exists(i):
-                            logger.error("%s doesn't exist\n" % i)
-                            raise RuntimeError
-                else:
-                    if not os.path.exists(kwargs['ffxml']): 
-                        logger.error("%s doesn't exist\n" % kwargs['ffxml'])
-                        raise RuntimeError
-                self.ffxml = kwargs['ffxml']
-            elif onefile('xml'):
-                self.ffxml = onefile('xml')
-            if type(self.ffxml) == list:
-                self.forcefield = ForceField(*self.ffxml)
-            else:
-                self.forcefield = ForceField(self.ffxml)    
-        
-=======
             self.ffxml = listfiles(kwargs.get('ffxml'), 'xml', err=True)
             self.forcefield = ForceField(*self.ffxml)
 
->>>>>>> 38273320
         ## OpenMM options for setting up the System.
         self.mmopts = dict(mmopts)
 
@@ -950,7 +929,6 @@
                 self.simulation.context.setPeriodicBoxVectors(*self.xyz_rpmd[shot][1])
         # self.simulation.context.setPositions(ResetVirtualSites(self.xyz_omms[shot][0], self.system))
         # self.simulation.context.setPositions(ResetVirtualSites_fast(self.xyz_omms[shot][0], self.vsinfo))
-<<<<<<< HEAD
         if not hasattr(self, 'xyz_rpmd'):
             self.simulation.context.setPositions(self.xyz_omms[shot][0])
             self.simulation.context.computeVirtualSites()
@@ -959,21 +937,15 @@
             if hasattr(self, 'xyz_rpmd'):
                 for i in range(rpmdIntegrator.getNumCopies()):
 		    temp_positions = self.xyz_rpmd[shot][0][i]
-                    #tempPositions = self.xyz_rpmd[i][shot][0] 
                     self.simulation.context.setPositions(temp_positions)
                     self.simulation.context.computeVirtualSites()
                     posWithVsites = self.simulation.context.getState(getPositions=True).getPositions()
                     rpmdIntegrator.setPositions(i,posWithVsites)
     
-=======
-        self.simulation.context.setPositions(self.xyz_omms[shot][0])
-        self.simulation.context.computeVirtualSites()
-
     def get_charges(self):
         logger.error('OpenMM engine does not have get_charges (should be trivial to implement however.)')
         raise NotImplementedError
 
->>>>>>> 38273320
     def compute_volume(self, box_vectors):
         """ Compute the total volume of an OpenMM system. """
         [a,b,c] = box_vectors
