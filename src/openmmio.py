--- conflicted
+++ resolved
@@ -481,18 +481,6 @@
     for i in range(src.getNumExceptions()):
         dest.setExceptionParameters(i,*src.getExceptionParameters(i))
 
-<<<<<<< HEAD
-def CopyCustomBondParameters(src, dest):
-    dest.setEnergyFunction(src.getEnergyFunction())
-    for i in range(src.getNumGlobalParameters()):
-        dest.setGlobalParameterName(i,src.GlobalParameterName(i))
-    for i in range(src.getNumGlobalParameters()):
-        dest.setGlobalParameterDefaultValue(i,*src.getGlobalParameterDefaultValue(i))
-    for i in range(src.getNumPerBondParameters()):
-        dest.setPerBondParameterName(i,src.getPerBondParameterName(i))
-    for i in range(src.getNumBonds()):
-        dest.setBondParameters(i,*src.getBondParameters(i))
-=======
 def CopyGBSAOBCParameters(src, dest):
     dest.setSolventDielectric(src.getSolventDielectric())
     dest.setSoluteDielectric(src.getSoluteDielectric())
@@ -507,7 +495,6 @@
     for i in range(src.getNumParticles()):
         dest.setParticleParameters(i, list(src.getParticleParameters(i)))
 
->>>>>>> b2764b67
 def do_nothing(src, dest):
     return
 
@@ -525,12 +512,8 @@
                'HarmonicAngleForce':CopyHarmonicAngleParameters,
                'PeriodicTorsionForce':CopyPeriodicTorsionParameters,
                'NonbondedForce':CopyNonbondedParameters,
-<<<<<<< HEAD
-               'CustomBondForce':CopyCustomBondParameters,
-=======
                'CustomNonbondedForce':CopyCustomNonbondedParameters,
                'GBSAOBCForce':CopyGBSAOBCParameters,
->>>>>>> b2764b67
                'CMMotionRemover':do_nothing}
     for i in range(src.getNumForces()):
         nm = src.getForce(i).__class__.__name__
@@ -796,13 +779,8 @@
             self.mol = kwargs['mol']
         elif 'coords' in kwargs:
             self.mol = Molecule(kwargs['coords'])
-<<<<<<< HEAD
-        elif 'pdb' in kwargs:
-            self.mol = Molecule(kwargs['pdb'])
-=======
             if pdbfnm == None and kwargs['coords'].endswith('.pdb'):
                 pdbfnm = kwargs['coords']
->>>>>>> b2764b67
         else:
             logger.error('Must provide either a molecule object or coordinate file.\n')
             raise RuntimeError
@@ -1055,16 +1033,8 @@
         # Add bonds for virtual sites. (Experimental)
         if self.vbonds: AddVirtualSiteBonds(self.mod, self.forcefield)
         # printcool_dictionary(self.mmopts, title="Creating/updating simulation in engine %s with system settings:" % (self.name))
-<<<<<<< HEAD
-        
-        # If RPMD simulation, constraints should be turned off before new system is made. 
-	if 'rpmd_opts' in kwargs:
-	    self.mmopts['rigidWater'] = False
-	    self.mmopts['constraints'] = 'None'
-=======
         # for b in list(self.mod.topology.bonds()):
         #     print b[0].index, b[1].index
->>>>>>> b2764b67
         self.system = self.forcefield.createSystem(self.mod.topology, **self.mmopts)
         self.vsinfo = PrepareVirtualSites(self.system)
         self.nbcharges = np.zeros(self.system.getNumParticles())
@@ -1072,11 +1042,6 @@
         for i in self.system.getForces():
             if isinstance(i, NonbondedForce):
                 self.nbcharges = np.array([i.getParticleParameters(j)[0]._value for j in range(i.getNumParticles())])
-<<<<<<< HEAD
-=======
-
-
->>>>>>> b2764b67
         #----
         # If the virtual site parameters have changed,
         # the simulation object must be remade.
@@ -1168,13 +1133,9 @@
         return mass
 
     def evaluate_one_(self, force=False, dipole=False):
-<<<<<<< HEAD
-        # Perform a single point calculation on the current geometry.        
-=======
         """ Perform a single point calculation on the current geometry. """
         
         State = self.simulation.context.getState(getPositions=dipole, getEnergy=True, getForces=force)
->>>>>>> b2764b67
         Result = {}
         Result["Energy"] = evaluate_potential(self.simulation) / kilojoules_per_mole
         if force: 
