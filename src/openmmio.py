""" @package forcebalance.openmmio OpenMM input/output.

@author Lee-Ping Wang
@date 04/2012
"""

import os
from forcebalance import BaseReader
from forcebalance.abinitio import AbInitio
from forcebalance.binding import BindingEnergy
from forcebalance.liquid import Liquid
from forcebalance.interaction import Interaction
from forcebalance.moments import Moments
import networkx as nx
import numpy as np
import sys
from forcebalance.finite_difference import *
import pickle
import shutil
from copy import deepcopy
from forcebalance.engine import Engine
from forcebalance.molecule import *
from forcebalance.chemistry import *
from forcebalance.nifty import *
from forcebalance.nifty import _exec
from collections import OrderedDict
from forcebalance.output import getLogger
logger = getLogger(__name__)
try:
    from simtk.openmm.app import *
    from simtk.openmm import *
    from simtk.unit import *
    import simtk.openmm._openmm as _openmm
except:
    pass

#def H_spring_energy(Sim): # Spring energy in RPMD simulation,only count H atom, it can be used to calculate the HD fractionation ratio. If classical simulation, return 0.
#    if isinstance(Sim.integrator,RPMDIntegrator):
#        springE=0.0*kilojoule/mole
#        hbar=0.0635078*nanometer**2*dalton/picosecond
#        kb=0.00831446*nanometer**2*dalton/(picosecond**2*kelvin)
#        mass_matrix=[]
#        for i in range(Sim.system.getNumParticles()):
#            if (Sim.system.getParticleMass(i)<1.02*dalton):#Only count Hydrogen
#                mass_matrix.append(Sim.system.getParticleMass(i))
#            else:
#                mass_matrix.append(0.0*dalton)
#        mass_matrix=np.array(mass_matrix)
#        for i in range(Sim.integrator.getNumCopies()):
#            j=(i+1)%(Sim.integrator.getNumCopies())
#            beaddif=np.array(Sim.integrator.getState(j,getPositions=True).getPositions())-np.array(Sim.integrator.getState(i,getPositions=True).getPositions())#calculate difference between ith and i+1th bead
#            springE=springE+np.sum(((beaddif*beaddif).sum(axis=1))*mass_matrix*(kb**2*Sim.integrator.getTemperature()**2*Sim.integrator.getNumCopies()/(2.0*hbar**2)))#spring energy
#        return springE
#    else:
#        return 0.0*kilojoule/mole

def energy_components(Sim, verbose=False):
    # Before using energy_components(), make sure each Force is set to a different group.
    EnergyTerms = OrderedDict()
    if type(Sim.integrator) in [LangevinIntegrator, VerletIntegrator]:
        for i in range(Sim.system.getNumForces()):
            EnergyTerms[Sim.system.getForce(i).__class__.__name__] = Sim.context.getState(getEnergy=True,groups=2**i).getPotentialEnergy() / kilojoules_per_mole
    return EnergyTerms
def centroid_position(Sim):
    # Calculates the RPMD centroid position in RPMD simulation (May not be what you actually need!). Same as calling getPositions() during a classical simulation. 
    if isinstance(Sim.integrator, RPMDIntegrator):
        centroid=np.array([[0.0*nanometer,0.0*nanometer,0.0*nanometer]]*Sim.system.getNumParticles())
        for i in range(Sim.integrator.getNumCopies()):
            centroid=centroid+np.array(Sim.integrator.getState(i,getPositions=True).getPositions())/Sim.integrator.getNumCopies() # Centroid calculation
        return centroid
    else:
        return Sim.context.getState(getPositions=True).getPositions() 
def evaluate_potential(Sim):
    # Calculates the P.E., accouting for RPMD (avg. over 4 copies of system). This just amounts to calling getPotentialEnergy() for a classical simulation.
    if isinstance(Sim.integrator, RPMDIntegrator):
        PE=0.0*kilojoule/mole
        nob=Sim.integrator.getNumCopies()
        hello=int(nob/4)
        for i in range(0,nob,hello):
            PE=PE+Sim.integrator.getState(i,getEnergy=True).getPotentialEnergy()/4.0
        return PE
    else:
        return Sim.context.getState(getEnergy=True).getPotentialEnergy() 
def evaluate_kinetic(Sim):
    # Calculates the K.E. for a classical simulation or the K.E. in a classical sense (i.e. only dep. on particle velocity) for RPMD (sample to thermostat T*(# beads). Does NOT estimate quantum K.E.
    if isinstance(Sim.integrator, RPMDIntegrator):
        KE=0.0*kilojoule/mole
        nob=Sim.integrator.getNumCopies()
        hello=int(nob/4)
        for i in range(0,nob,hello):
            KE=KE+Sim.integrator.getState(i,getEnergy=True).getKineticEnergy()/4.0
        return KE
    else:
        return Sim.context.getState(getEnergy=True).getKineticEnergy()
def primitive_kinetic(Sim):
    # A primitive quantum K.E. estimator for RPMD simulation. Returns classical K.E. in a classical simulation. 
    if isinstance(Sim.integrator,RPMDIntegrator):
        priKE=0.0*kilojoule/mole
        hbar=0.0635078*nanometer**2*dalton/picosecond
        kb=0.00831446*nanometer**2*dalton/(picosecond**2*kelvin)
        for i in range(Sim.integrator.getNumCopies()):
            priKE=priKE+Sim.integrator.getState(i,getEnergy=True).getKineticEnergy()/(Sim.integrator.getNumCopies()) # First term in primitive K.E.
        mass_matrix=[]
        for i in range(Sim.system.getNumParticles()):
            mass_matrix.append(Sim.system.getParticleMass(i))
        mass_matrix=np.array(mass_matrix)
        for i in range(Sim.integrator.getNumCopies()):
            j=(i+1)%(Sim.integrator.getNumCopies())
            beaddif=np.array(Sim.integrator.getState(j,getPositions=True).getPositions())-np.array(Sim.integrator.getState(i,getPositions=True).getPositions()) # Calculate difference between ith and i+1th bead
            priKE=priKE-np.sum(((beaddif*beaddif).sum(axis=1))*mass_matrix*(kb**2*Sim.integrator.getTemperature()**2*Sim.integrator.getNumCopies()/(2.0*hbar**2))) # 2nd term in primitive estimator
        return priKE           
    else:
        return Sim.context.getState(getEnergy=True).getKineticEnergy()
def centroid_kinetic(Sim):
    # Centroid quantum K.E. estimator for RPMD simulation. Returns classical K.E. in classical simulation.
    if isinstance(Sim.integrator,RPMDIntegrator):
        cenKE=0.0*kilojoule/mole
        nob=Sim.integrator.getNumCopies()
        hello=int(nob/4)
        for i in range(0,nob,hello):
            cenKE=cenKE+Sim.integrator.getState(i,getEnergy=True).getKineticEnergy()/(nob*4.0) # First term in centroid K.E.
        centroid=np.array([[0.0*nanometer,0.0*nanometer,0.0*nanometer]]*Sim.system.getNumParticles())
        for i in range(0,nob,hello):
            centroid=centroid+np.array(Sim.integrator.getState(i,getPositions=True).getPositions())/4.0 # Calculate centroid of ring polymer
        for i in range(0,nob,hello): # 2nd term of centroid K.E.
            dif=np.array(Sim.integrator.getState(i,getPositions=True).getPositions())-centroid
            der=-1.0*np.array(Sim.integrator.getState(i,getForces=True).getForces())
            cenKE=cenKE+np.sum((dif*der).sum(axis=1))*0.5/4.0
        return cenKE
    else:
        return Sim.context.getState(getEnergy=True).getKineticEnergy()
def get_multipoles(simulation,q=None,mass=None,positions=None,rmcom=True):
    """Return the current multipole moments in Debye and Buckingham units. """
    dx = 0.0
    dy = 0.0
    dz = 0.0
    qxx = 0.0
    qxy = 0.0
    qxz = 0.0
    qyy = 0.0
    qyz = 0.0
    qzz = 0.0
    enm_debye = 48.03204255928332 # Conversion factor from e*nm to Debye
    for i in simulation.system.getForces():
        if isinstance(i, AmoebaMultipoleForce):
            mm = i.getSystemMultipoleMoments(simulation.context)
            dx += mm[1]
            dy += mm[2]
            dz += mm[3]
            qxx += mm[4]
            qxy += mm[5]
            qxz += mm[6]
            qyy += mm[8]
            qyz += mm[9]
            qzz += mm[12]
        if isinstance(i, NonbondedForce):
            # Get array of charges.
            if q == None:
                q = np.array([i.getParticleParameters(j)[0]._value for j in range(i.getNumParticles())])
            # Get array of positions in nanometers.
            if positions == None:
                positions = simulation.context.getState(getPositions=True).getPositions()
            if mass == None:
                mass = np.array([simulation.context.getSystem().getParticleMass(k).value_in_unit(dalton) \
                                     for k in range(simulation.context.getSystem().getNumParticles())])
            x = np.array(positions.value_in_unit(nanometer))
            if rmcom:
                com = np.sum(x*mass.reshape(-1,1),axis=0) / np.sum(mass)
                x -= com
            xx, xy, xz, yy, yz, zz = (x[:,k]*x[:,l] for k, l in [(0,0),(0,1),(0,2),(1,1),(1,2),(2,2)])
            # Multiply charges by positions to get dipole moment.
            dip = enm_debye * np.sum(x*q.reshape(-1,1),axis=0)
            dx += dip[0]
            dy += dip[1]
            dz += dip[2]
            qxx += enm_debye * 15 * np.sum(q*xx)
            qxy += enm_debye * 15 * np.sum(q*xy)
            qxz += enm_debye * 15 * np.sum(q*xz)
            qyy += enm_debye * 15 * np.sum(q*yy)
            qyz += enm_debye * 15 * np.sum(q*yz)
            qzz += enm_debye * 15 * np.sum(q*zz)
            tr = qxx+qyy+qzz
            qxx -= tr/3
            qyy -= tr/3
            qzz -= tr/3
    # This ordering has to do with the way TINKER prints it out.
    return [dx,dy,dz,qxx,qxy,qyy,qxz,qyz,qzz]
#def get_multipoles_ave(simulation,q=None,mass=None,positions=None,rmcom=True)
# If RPMD simulation, average over all copies of systems, else(in classical simulation) just do the same thing get_multipoles do

def get_dipole(simulation,q=None,mass=None,positions=None):
    """Return the current dipole moment in Debye.
    Note that this quantity is meaningless if the system carries a net charge."""
    return get_multipoles(simulation, q=q, mass=mass, positions=positions, rmcom=False)[:3]

def PrepareVirtualSites(system):
    """ Prepare a list of function wrappers and vsite parameters from the system. """
    isvsites = []
    vsfuncs = []
    vsidxs = []
    vswts = []
    for i in range(system.getNumParticles()):
        if system.isVirtualSite(i):
            isvsites.append(1)
            vs = system.getVirtualSite(i)
            if isinstance(vs, TwoParticleAverageSite):
                vsidx = [_openmm.VirtualSite_getParticle(vs, 0), _openmm.VirtualSite_getParticle(vs, 1)]
                vswt = [_openmm.TwoParticleAverageSite_getWeight(vs, 0), _openmm.TwoParticleAverageSite_getWeight(vs, 1)]
                def vsfunc(pos, idx_, wt_):
                    return wt_[0]*pos[idx_[0]] + wt_[1]*pos[idx_[1]]
            elif isinstance(vs, ThreeParticleAverageSite):
                vsidx = [_openmm.VirtualSite_getParticle(vs, 0), _openmm.VirtualSite_getParticle(vs, 1), _openmm.VirtualSite_getParticle(vs, 2)]
                vswt = [_openmm.ThreeParticleAverageSite_getWeight(vs, 0), _openmm.ThreeParticleAverageSite_getWeight(vs, 1), _openmm.ThreeParticleAverageSite_getWeight(vs, 2)]
                def vsfunc(pos, idx_, wt_):
                    return wt_[0]*pos[idx_[0]] + wt_[1]*pos[idx_[1]] + wt_[2]*pos[idx_[2]]
            elif isinstance(vs, OutOfPlaneSite):
                vsidx = [_openmm.VirtualSite_getParticle(vs, 0), _openmm.VirtualSite_getParticle(vs, 1), _openmm.VirtualSite_getParticle(vs, 2)]
                vswt = [_openmm.OutOfPlaneSite_getWeight12(vs), _openmm.OutOfPlaneSite_getWeight13(vs), _openmm.OutOfPlaneSite_getWeightCross(vs)]
                def vsfunc(pos, idx_, wt_):
                    v1 = pos[idx_[1]] - pos[idx_[0]]
                    v2 = pos[idx_[2]] - pos[idx_[0]]
                    cross = np.array([v1[1]*v2[2]-v1[2]*v2[1], v1[2]*v2[0]-v1[0]*v2[2], v1[0]*v2[1]-v1[1]*v2[0]])
                    return pos[idx_[0]] + wt_[0]*v1 + wt_[1]*v2 + wt_[2]*cross
        else:
            isvsites.append(0)
            vsfunc = None
            vsidx = None
            vswt = None
        vsfuncs.append(deepcopy(vsfunc))
        vsidxs.append(deepcopy(vsidx))
        vswts.append(deepcopy(vswt))
    return (isvsites, vsfuncs, vsidxs, vswts)

def ResetVirtualSites_fast(positions, vsinfo):
    """Given a set of OpenMM-compatible positions and a System object,
    compute the correct virtual site positions according to the System."""
    isvsites, vsfuncs, vsidxs, vswts = vsinfo
    if any(isvsites):
        pos = np.array(positions.value_in_unit(nanometer))
        for i in range(len(positions)):
            if isvsites[i]:
                pos[i] = vsfuncs[i](pos, vsidxs[i], vswts[i])
        newpos = [Vec3(*i) for i in pos]*nanometer
        return newpos
    else:
        return positions

def ResetVirtualSites(positions, system):
    """Given a set of OpenMM-compatible positions and a System object,
    compute the correct virtual site positions according to the System."""
    if any([system.isVirtualSite(j) for j in range(system.getNumParticles())]):
        pos = np.array(positions.value_in_unit(nanometer))
        for i in range(system.getNumParticles()):
            if system.isVirtualSite(i):
                vs = system.getVirtualSite(i)
                # Faster code to work around Python API slowness.
                if isinstance(vs, TwoParticleAverageSite):
                    vspos = _openmm.TwoParticleAverageSite_getWeight(vs, 0)*pos[_openmm.VirtualSite_getParticle(vs, 0)] \
                        + _openmm.TwoParticleAverageSite_getWeight(vs, 1)*pos[_openmm.VirtualSite_getParticle(vs, 1)]
                elif isinstance(vs, ThreeParticleAverageSite):
                    vspos = _openmm.ThreeParticleAverageSite_getWeight(vs, 0)*pos[_openmm.VirtualSite_getParticle(vs, 0)] \
                        + _openmm.ThreeParticleAverageSite_getWeight(vs, 1)*pos[_openmm.VirtualSite_getParticle(vs, 1)] \
                        + _openmm.ThreeParticleAverageSite_getWeight(vs, 2)*pos[_openmm.VirtualSite_getParticle(vs, 2)]
                elif isinstance(vs, OutOfPlaneSite):
                    v1 = pos[_openmm.VirtualSite_getParticle(vs, 1)] - pos[_openmm.VirtualSite_getParticle(vs, 0)]
                    v2 = pos[_openmm.VirtualSite_getParticle(vs, 2)] - pos[_openmm.VirtualSite_getParticle(vs, 0)]
                    cross = Vec3(v1[1]*v2[2]-v1[2]*v2[1], v1[2]*v2[0]-v1[0]*v2[2], v1[0]*v2[1]-v1[1]*v2[0])
                    vspos = pos[_openmm.VirtualSite_getParticle(vs, 0)] + _openmm.OutOfPlaneSite_getWeight12(vs)*v1 \
                        + _openmm.OutOfPlaneSite_getWeight13(vs)*v2 + _openmm.OutOfPlaneSite_getWeightCross(vs)*cross
                pos[i] = vspos
        newpos = [Vec3(*i) for i in pos]*nanometer
        return newpos
    else: return positions

def GetVirtualSiteParameters(system):
    """Return an array of all virtual site parameters in the system.  Used for comparison purposes."""
    vsprm = []
    for i in range(system.getNumParticles()):
        if system.isVirtualSite(i):
            vs = system.getVirtualSite(i)
            vstype = vs.__class__.__name__
            if vstype == 'TwoParticleAverageSite':
                vsprm.append(_openmm.TwoParticleAverageSite_getWeight(vs, 0))
                vsprm.append(_openmm.TwoParticleAverageSite_getWeight(vs, 1))
            elif vstype == 'ThreeParticleAverageSite':
                vsprm.append(_openmm.ThreeParticleAverageSite_getWeight(vs, 0))
                vsprm.append(_openmm.ThreeParticleAverageSite_getWeight(vs, 1))
                vsprm.append(_openmm.ThreeParticleAverageSite_getWeight(vs, 2))
            elif vstype == 'OutOfPlaneSite':
                vsprm.append(_openmm.OutOfPlaneSite_getWeight12(vs))
                vsprm.append(_openmm.OutOfPlaneSite_getWeight13(vs))
                vsprm.append(_openmm.OutOfPlaneSite_getWeightCross(vs))
    return np.array(vsprm)

def CopyAmoebaBondParameters(src,dest):
    dest.setAmoebaGlobalBondCubic(src.getAmoebaGlobalBondCubic())
    dest.setAmoebaGlobalBondQuartic(src.getAmoebaGlobalBondQuartic())
    for i in range(src.getNumBonds()):
        dest.setBondParameters(i,*src.getBondParameters(i))

def CopyAmoebaOutOfPlaneBendParameters(src,dest):
    dest.setAmoebaGlobalOutOfPlaneBendCubic(src.getAmoebaGlobalOutOfPlaneBendCubic())
    dest.setAmoebaGlobalOutOfPlaneBendQuartic(src.getAmoebaGlobalOutOfPlaneBendQuartic())
    dest.setAmoebaGlobalOutOfPlaneBendPentic(src.getAmoebaGlobalOutOfPlaneBendPentic())
    dest.setAmoebaGlobalOutOfPlaneBendSextic(src.getAmoebaGlobalOutOfPlaneBendSextic())
    for i in range(src.getNumOutOfPlaneBends()):
        dest.setOutOfPlaneBendParameters(i,*src.getOutOfPlaneBendParameters(i))

def CopyAmoebaAngleParameters(src, dest):
    dest.setAmoebaGlobalAngleCubic(src.getAmoebaGlobalAngleCubic())
    dest.setAmoebaGlobalAngleQuartic(src.getAmoebaGlobalAngleQuartic())
    dest.setAmoebaGlobalAnglePentic(src.getAmoebaGlobalAnglePentic())
    dest.setAmoebaGlobalAngleSextic(src.getAmoebaGlobalAngleSextic())
    for i in range(src.getNumAngles()):
        dest.setAngleParameters(i,*src.getAngleParameters(i))
    return

def CopyAmoebaInPlaneAngleParameters(src, dest):
    dest.setAmoebaGlobalInPlaneAngleCubic(src.getAmoebaGlobalInPlaneAngleCubic())
    dest.setAmoebaGlobalInPlaneAngleQuartic(src.getAmoebaGlobalInPlaneAngleQuartic())
    dest.setAmoebaGlobalInPlaneAnglePentic(src.getAmoebaGlobalInPlaneAnglePentic())
    dest.setAmoebaGlobalInPlaneAngleSextic(src.getAmoebaGlobalInPlaneAngleSextic())
    for i in range(src.getNumAngles()):
        dest.setAngleParameters(i,*src.getAngleParameters(i))
    return

def CopyAmoebaVdwParameters(src, dest):
    for i in range(src.getNumParticles()):
        dest.setParticleParameters(i,*src.getParticleParameters(i))

def CopyAmoebaMultipoleParameters(src, dest):
    for i in range(src.getNumMultipoles()):
        dest.setMultipoleParameters(i,*src.getMultipoleParameters(i))
    
def CopyHarmonicBondParameters(src, dest):
    for i in range(src.getNumBonds()):
        dest.setBondParameters(i,*src.getBondParameters(i))

def CopyHarmonicAngleParameters(src, dest):
    for i in range(src.getNumAngles()):
        dest.setAngleParameters(i,*src.getAngleParameters(i))

def CopyPeriodicTorsionParameters(src, dest):
    for i in range(src.getNumTorsions()):
        dest.setTorsionParameters(i,*src.getTorsionParameters(i))

def CopyNonbondedParameters(src, dest):
    dest.setReactionFieldDielectric(src.getReactionFieldDielectric())
    for i in range(src.getNumParticles()):
        dest.setParticleParameters(i,*src.getParticleParameters(i))
    for i in range(src.getNumExceptions()):
        dest.setExceptionParameters(i,*src.getExceptionParameters(i))

def CopyCustomBondParameters(src, dest):
    dest.setEnergyFunction(src.getEnergyFunction())
    for i in range(src.getNumGlobalParameters()):
        dest.setGlobalParameterName(i,src.GlobalParameterName(i))
    for i in range(src.getNumGlobalParameters()):
        dest.setGlobalParameterDefaultValue(i,*src.getGlobalParameterDefaultValue(i))
    for i in range(src.getNumPerBondParameters()):
        dest.setPerBondParameterName(i,src.getPerBondParameterName(i))
    for i in range(src.getNumBonds()):
        dest.setBondParameters(i,*src.getBondParameters(i))
def do_nothing(src, dest):
    return

def CopySystemParameters(src,dest):
    """Copy parameters from one system (i.e. that which is created by a new force field)
    sto another system (i.e. the one stored inside the Target object).
    DANGER: These need to be implemented manually!!!"""
    Copiers = {'AmoebaBondForce':CopyAmoebaBondParameters,
               'AmoebaOutOfPlaneBendForce':CopyAmoebaOutOfPlaneBendParameters,
               'AmoebaAngleForce':CopyAmoebaAngleParameters,
               'AmoebaInPlaneAngleForce':CopyAmoebaInPlaneAngleParameters,
               'AmoebaVdwForce':CopyAmoebaVdwParameters,
               'AmoebaMultipoleForce':CopyAmoebaMultipoleParameters,
               'HarmonicBondForce':CopyHarmonicBondParameters,
               'HarmonicAngleForce':CopyHarmonicAngleParameters,
               'PeriodicTorsionForce':CopyPeriodicTorsionParameters,
               'NonbondedForce':CopyNonbondedParameters,
               'CustomBondForce':CopyCustomBondParameters,
               'CMMotionRemover':do_nothing}
    for i in range(src.getNumForces()):
        nm = src.getForce(i).__class__.__name__
        if nm in Copiers:
            Copiers[nm](src.getForce(i),dest.getForce(i))
        else:
            warn_press_key('There is no Copier function implemented for the OpenMM force type %s!' % nm)

def UpdateSimulationParameters(src_system, dest_simulation):
    CopySystemParameters(src_system, dest_simulation.system)
    for i in range(src_system.getNumForces()):
        if hasattr(dest_simulation.system.getForce(i),'updateParametersInContext'):
            dest_simulation.system.getForce(i).updateParametersInContext(dest_simulation.context)

def SetAmoebaVirtualExclusions(system):
    if any([f.__class__.__name__ == "AmoebaMultipoleForce" for f in system.getForces()]):
        # logger.info("Cajoling AMOEBA covalent maps so they work with virtual sites.\n")
        vss = [(i, [system.getVirtualSite(i).getParticle(j) for j in range(system.getVirtualSite(i).getNumParticles())]) \
                   for i in range(system.getNumParticles()) if system.isVirtualSite(i)]
        for f in system.getForces():
            if f.__class__.__name__ == "AmoebaMultipoleForce":
                # logger.info("--- Before ---\n")
                # for i in range(f.getNumMultipoles()):
                #     logger.info("%s\n" % f.getCovalentMaps(i))
                for i, j in vss:
                    f.setCovalentMap(i, 0, j)
                    f.setCovalentMap(i, 4, j+[i])
                    for k in j:
                        f.setCovalentMap(k, 0, list(f.getCovalentMap(k, 0))+[i])
                        f.setCovalentMap(k, 4, list(f.getCovalentMap(k, 4))+[i])
                # logger.info("--- After ---\n")
                # for i in range(f.getNumMultipoles()):
                #     logger.info("%s\n" % f.getCovalentMaps(i))

def MTSVVVRIntegrator(temperature, collision_rate, timestep, system, ninnersteps=4):
    """
    Create a multiple timestep velocity verlet with velocity randomization (VVVR) integrator.
    
    ARGUMENTS

    temperature (Quantity compatible with kelvin) - the temperature
    collision_rate (Quantity compatible with 1/picoseconds) - the collision rate
    timestep (Quantity compatible with femtoseconds) - the integration timestep
    system (simtk.openmm.System) - system whose forces will be partitioned
    ninnersteps (int) - number of inner timesteps (default: 4)

    RETURNS

    integrator (openmm.CustomIntegrator) - a VVVR integrator

    NOTES
    
    This integrator is equivalent to a Langevin integrator in the velocity Verlet discretization with a
    timestep correction to ensure that the field-free diffusion constant is timestep invariant.  The inner
    velocity Verlet discretization is transformed into a multiple timestep algorithm.

    REFERENCES

    VVVR Langevin integrator: 
    * http://arxiv.org/abs/1301.3800
    * http://arxiv.org/abs/1107.2967 (to appear in PRX 2013)    
    
    TODO

    Move initialization of 'sigma' to setting the per-particle variables.
    
    """
    # Multiple timestep Langevin integrator.
    for i in system.getForces():
        if i.__class__.__name__ in ["NonbondedForce", "CustomNonbondedForce", "AmoebaVdwForce", "AmoebaMultipoleForce"]:
            # Slow force.
            logger.info(i.__class__.__name__ + " is a Slow Force\n")
            i.setForceGroup(1)
        else:
            logger.info(i.__class__.__name__ + " is a Fast Force\n")
            # Fast force.
            i.setForceGroup(0)

    kB = BOLTZMANN_CONSTANT_kB * AVOGADRO_CONSTANT_NA
    kT = kB * temperature
    
    integrator = CustomIntegrator(timestep)
    
    integrator.addGlobalVariable("dt_fast", timestep/float(ninnersteps)) # fast inner timestep
    integrator.addGlobalVariable("kT", kT) # thermal energy
    integrator.addGlobalVariable("a", np.exp(-collision_rate*timestep)) # velocity mixing parameter
    integrator.addGlobalVariable("b", np.sqrt((2/(collision_rate*timestep)) * np.tanh(collision_rate*timestep/2))) # timestep correction parameter
    integrator.addPerDofVariable("sigma", 0) 
    integrator.addPerDofVariable("x1", 0) # position before application of constraints

    #
    # Pre-computation.
    # This only needs to be done once, but it needs to be done for each degree of freedom.
    # Could move this to initialization?
    #
    integrator.addComputePerDof("sigma", "sqrt(kT/m)")

    # 
    # Velocity perturbation.
    #
    integrator.addComputePerDof("v", "sqrt(a)*v + sqrt(1-a)*sigma*gaussian")
    integrator.addConstrainVelocities();
    
    #
    # Symplectic inner multiple timestep.
    #
    integrator.addUpdateContextState(); 
    integrator.addComputePerDof("v", "v + 0.5*b*dt*f1/m")
    for innerstep in range(ninnersteps):
        # Fast inner symplectic timestep.
        integrator.addComputePerDof("v", "v + 0.5*b*dt_fast*f0/m")
        integrator.addComputePerDof("x", "x + v*b*dt_fast")
        integrator.addComputePerDof("x1", "x")
        integrator.addConstrainPositions();        
        integrator.addComputePerDof("v", "v + 0.5*b*dt_fast*f0/m + (x-x1)/dt_fast")
    integrator.addComputePerDof("v", "v + 0.5*b*dt*f1/m") # TODO: Additional velocity constraint correction?
    integrator.addConstrainVelocities();

    #
    # Velocity randomization
    #
    integrator.addComputePerDof("v", "sqrt(a)*v + sqrt(1-a)*sigma*gaussian")
    integrator.addConstrainVelocities();

    return integrator


"""Dictionary for building parameter identifiers.  As usual they go like this:
Bond/length/OW.HW
The dictionary is two-layered because the same interaction type (Bond)
could be under two different parent types (HarmonicBondForce, AmoebaHarmonicBondForce)"""
suffix_dict = { "HarmonicBondForce" : {"Bond" : ["class1","class2"]},
                "HarmonicAngleForce" : {"Angle" : ["class1","class2","class3"],},
                "PeriodicTorsionForce" : {"Proper" : ["class1","class2","class3","class4"],},
                "NonbondedForce" : {"Atom": ["type"]},
                "AmoebaBondForce" : {"Bond" : ["class1","class2"]},
                "AmoebaAngleForce" : {"Angle" : ["class1","class2","class3"]},
                "AmoebaStretchBendForce" : {"StretchBend" : ["class1","class2","class3"]},
                "AmoebaVdwForce" : {"Vdw" : ["class"]},
                "AmoebaMultipoleForce" : {"Multipole" : ["type","kz","kx"], "Polarize" : ["type"]},
                "AmoebaUreyBradleyForce" : {"UreyBradley" : ["class1","class2","class3"]},
                "Residues.Residue" : {"VirtualSite" : ["index"]}
                }

## pdict is a useless variable if the force field is XML.
pdict = "XML_Override"

class OpenMM_Reader(BaseReader):
    """ Class for parsing OpenMM force field files. """
    def __init__(self,fnm):
        ## Initialize the superclass. :)
        super(OpenMM_Reader,self).__init__(fnm)
        ## The parameter dictionary (defined in this file)
        self.pdict  = pdict

    def build_pid(self, element, parameter):
        """ Build the parameter identifier (see _link_ for an example)
        @todo Add a link here """
        #InteractionType = ".".join([i.tag for i in list(element.iterancestors())][::-1][1:] + [element.tag])
        ParentType = ".".join([i.tag for i in list(element.iterancestors())][::-1][1:])
        InteractionType = element.tag
        try:
            if ParentType == "Residues.Residue":
                pfx = list(element.iterancestors())[0].attrib["name"]
                Involved = '.'.join([pfx+"-"+element.attrib[i] for i in suffix_dict[ParentType][InteractionType]])
            else:
                Involved = '.'.join([element.attrib[i] for i in suffix_dict[ParentType][InteractionType] if i in element.attrib])
            return "/".join([InteractionType, parameter, Involved])
        except:
            logger.info("Minor warning: Parameter ID %s doesn't contain any atom types, redundancies are possible\n" % ("/".join([InteractionType, parameter])))
            return "/".join([InteractionType, parameter])

class OpenMM(Engine):

    """ Derived from Engine object for carrying out general purpose OpenMM calculations. """

    def __init__(self, name="openmm", **kwargs):
        self.valkwd = ['ffxml', 'pdb', 'platname', 'precision', 'mmopts']
        super(OpenMM,self).__init__(name=name, **kwargs)

    def setopts(self, platname="CUDA", precision="single", **kwargs):

        """ Called by __init__ ; Set OpenMM-specific options. """

        ## Target settings override.
        if hasattr(self,'target'):
            self.platname = self.target.platname
            self.precision = self.target.precision
        else:
            self.platname = platname
            self.precision = precision

        valnames = [Platform.getPlatform(i).getName() for i in range(Platform.getNumPlatforms())]
        if self.platname not in valnames:
            warn_press_key("Platform %s does not exist (valid options are %s (case-sensitive))" % (self.platname, valnames))
            self.platname = 'Reference'
        self.precision = self.precision.lower()
        valprecs = ['single','mixed','double']
        if self.precision not in valprecs:
            logger.error("Please specify one of %s for precision\n" % valprecs)
            raise RuntimeError
        ## Set the simulation platform
        if self.verbose: logger.info("Setting Platform to %s\n" % self.platname)
        self.platform = Platform.getPlatformByName(self.platname)
        if self.platname == 'CUDA':
            ## Set the device to the environment variable or zero otherwise
            device = os.environ.get('CUDA_DEVICE',"0")
            if self.verbose: logger.info("Setting CUDA Device to %s\n" % device)
            self.platform.setPropertyDefaultValue("CudaDeviceIndex", device)
            if self.verbose: logger.info("Setting CUDA Precision to %s\n" % self.precision)
            self.platform.setPropertyDefaultValue("CudaPrecision", self.precision)
        elif self.platname == 'OpenCL':
            device = os.environ.get('OPENCL_DEVICE',"0")
            if self.verbose: logger.info("Setting OpenCL Device to %s\n" % device)
            self.platform.setPropertyDefaultValue("OpenCLDeviceIndex", device)
            if self.verbose: logger.info("Setting OpenCL Precision to %s\n" % self.precision)
            self.platform.setPropertyDefaultValue("OpenCLPrecision", self.precision)
        self.simkwargs = {}

    def readsrc(self, **kwargs):

        """ Called by __init__ ; read files from the source directory.  
        Provide a molecule object or a coordinate file.
        Add an optional PDB file for residues, atom names etc. """

        pdbfnm = None
        # Determine the PDB file name.
        if 'pdb' in kwargs and os.path.exists(kwargs['pdb']):
            # Case 1. The PDB file name is provided explicitly
            pdbfnm = kwargs['pdb']
            if not os.path.exists(pdbfnm): 
                logger.error("%s specified but doesn't exist\n" % pdbfnm)
                raise RuntimeError

        if 'mol' in kwargs:
            self.mol = kwargs['mol']
        elif 'coords' in kwargs:
            self.mol = Molecule(kwargs['coords'])
        else:
            logger.error('Must provide either a molecule object or coordinate file.\n')
            raise RuntimeError

        if pdbfnm != None:
            mpdb = Molecule(pdbfnm)
            for i in ["chain", "atomname", "resid", "resname", "elem"]:
                self.mol.Data[i] = mpdb.Data[i]

    def prepare(self, pbc=False, mmopts={}, **kwargs):

        """ 
        Prepare the calculation.  Note that we don't create the
        Simulation object yet, because that may depend on MD
        integrator parameters, thermostat, barostat etc.
        """
        ## Create the OpenMM PDB object.
        pdb1 = "%s-1.pdb" % os.path.splitext(os.path.basename(self.mol.fnm))[0]
        self.mol[0].write(pdb1)
        self.pdb = PDBFile(pdb1)
        os.unlink(pdb1)
        
        ## Create the OpenMM ForceField object.
        if hasattr(self, 'FF'):
            self.ffxml = self.FF.openmmxml
            self.forcefield = ForceField(os.path.join(self.root, self.FF.ffdir, self.FF.openmmxml))
        else:
            if 'ffxml' in kwargs:
                if type(kwargs['ffxml']) == list:
                    for i in kwargs['ffxml']:
                        if not os.path.exists(i):
                            logger.error("%s doesn't exist\n" % i)
                            raise RuntimeError
                else:
                    if not os.path.exists(kwargs['ffxml']): 
                        logger.error("%s doesn't exist\n" % kwargs['ffxml'])
                        raise RuntimeError
                self.ffxml = kwargs['ffxml']
            elif onefile('xml'):
                self.ffxml = onefile('xml')
            if type(self.ffxml) == list:
                self.forcefield = ForceField(*self.ffxml)
            else:
                self.forcefield = ForceField(self.ffxml)

        ## OpenMM options for setting up the System.
        self.mmopts = dict(mmopts)

        ## Are we using AMOEBA?
        self.AMOEBA = any(['Amoeba' in f.__class__.__name__ for f in self.forcefield._forces])

        ## Set system options from ForceBalance force field options.
        if hasattr(self,'FF'):
            if self.AMOEBA:
                if self.FF.amoeba_pol == None:
                    logger.error('You must specify amoeba_pol if there are any AMOEBA forces.\n')
                    raise RuntimeError
                if self.FF.amoeba_pol == 'mutual':
                    self.mmopts['polarization'] = 'mutual'
                    self.mmopts.setdefault('mutualInducedTargetEpsilon', self.FF.amoeba_eps if self.FF.amoeba_eps != None else 1e-6)
                    self.mmopts['mutualInducedMaxIterations'] = 500
                elif self.FF.amoeba_pol == 'direct':
                    self.mmopts['polarization'] = 'direct'
            self.mmopts['rigidWater'] = self.FF.rigid_water

        ## Set system options from periodic boundary conditions.
        self.pbc = pbc
        if pbc:
            self.mmopts.setdefault('nonbondedMethod', PME)
            if self.AMOEBA:
                self.mmopts.setdefault('nonbondedCutoff', 0.7*nanometer)
                self.mmopts.setdefault('vdwCutoff', 0.85)
                self.mmopts.setdefault('aEwald', 5.4459052)
                self.mmopts.setdefault('pmeGridDimensions', [24,24,24])
            else:
                self.mmopts.setdefault('nonbondedCutoff', 0.85*nanometer)
                self.mmopts.setdefault('useSwitchingFunction', True)
                self.mmopts.setdefault('switchingDistance', 0.75*nanometer)
            self.mmopts.setdefault('useDispersionCorrection', True)
        else:
            self.mmopts.setdefault('nonbondedMethod', NoCutoff)
            self.mmopts['removeCMMotion'] = False

        ## Generate OpenMM-compatible positions
        self.xyz_omms = []
        for I in range(len(self.mol)):
            xyz = self.mol.xyzs[I]
            xyz_omm = [Vec3(i[0],i[1],i[2]) for i in xyz]*angstrom
            # An extra step with adding virtual particles
            mod = Modeller(self.pdb.topology, xyz_omm)
            mod.addExtraParticles(self.forcefield)
            if self.pbc:
                # Obtain the periodic box
                if self.mol.boxes[I].alpha != 90.0 or self.mol.boxes[I].beta != 90.0 or self.mol.boxes[I].gamma != 90.0:
                    logger.error('OpenMM cannot handle nonorthogonal boxes.\n')
                    raise RuntimeError
                box_omm = [Vec3(self.mol.boxes[I].a, 0, 0)*angstrom, 
                           Vec3(0, self.mol.boxes[I].b, 0)*angstrom, 
                           Vec3(0, 0, self.mol.boxes[I].c)*angstrom]
            else:
                box_omm = None
            # Finally append it to list.
            self.xyz_omms.append((mod.getPositions(), box_omm))

        ## Build a topology and atom lists.
        Top = mod.getTopology()
        Atoms = list(Top.atoms())
        Bonds = [(a.index, b.index) for a, b in list(Top.bonds())]

        # vss = [(i, [system.getVirtualSite(i).getParticle(j) for j in range(system.getVirtualSite(i).getNumParticles())]) \
        #            for i in range(system.getNumParticles()) if system.isVirtualSite(i)]
        self.AtomMask = []
        self.AtomLists = defaultdict(list)
        self.AtomLists['Mass'] = [a.element.mass.value_in_unit(dalton) if a.element != None else 0 for a in Atoms]
        self.AtomLists['ParticleType'] = ['A' if m >= 1.0 else 'D' for m in self.AtomLists['Mass']]
        self.AtomLists['ResidueNumber'] = [a.residue.index for a in Atoms]
        self.AtomMask = [a == 'A' for a in self.AtomLists['ParticleType']]

    def create_simulation(self, timestep=1.0, faststep=0.25, temperature=None, pressure=None, anisotropic=False, mts=False, collision=1.0, nbarostat=25, rpmd_opts=[], **kwargs):

        """
        Create simulation object.  Note that this also takes in some
        options pertinent to system setup, including the type of MD
        integrator and type of pressure control.
        """
        # Divisor for the temperature (RPMD sets it to nonzero.)
        self.tdiv = 1
        
        # Boolean flag indicating an RPMD simulation
        self.rpmd = len(rpmd_opts)>0

        ## Determine the integrator.
        if temperature:
            ## If temperature control is turned on, then run Langevin dynamics.
            if mts:
                if len(rpmd_opts) > 0:
                    raise RuntimeError("No multiple timestep integrator without temperature control.")
                integrator = MTSVVVRIntegrator(temperature*kelvin, collision/picosecond,
                                               timestep*femtosecond, self.system, ninnersteps=int(timestep/faststep))
            else:
                if len(rpmd_opts) > 0:
                    self.tdiv = int(rpmd_opts[0])
                    if len(rpmd_opts) == 1:
                        logger.info("Creating RPMD integrator with %i beads.\n" % int(rpmd_opts[0]))
                        integrator = RPMDIntegrator(int(rpmd_opts[0]), temperature*kelvin, collision/picosecond, timestep*femtosecond)
                    elif len(rpmd_opts) == 2:
                        contract = False
                        for frc in self.system.getForces():
                            if any([isinstance(frc, fc) for fc in [NonbondedForce, AmoebaMultipoleForce, AmoebaVdwForce, CustomNonbondedForce]]):
                                contract = True
                                frc.setForceGroup(1)
                        if contract:
                            logger.info("Creating RPMD integrator with %i beads (NB forces contracted to %i).\n" % (int(rpmd_opts[0]), int(rpmd_opts[1])))
                            integrator = RPMDIntegrator(int(rpmd_opts[0]), temperature*kelvin, collision/picosecond, timestep*femtosecond, {1:int(rpmd_opts[1])})
                        else:
                            logger.info("Creating RPMD integrator with %i beads (no NB forces to contract).\n" % (int(rpmd_opts[0])))
                            integrator = RPMDIntegrator(int(rpmd_opts[0]), temperature*kelvin, collision/picosecond, timestep*femtosecond)
                    elif len(rpmd_opts) == 3:
                        contract = False
                        contract_recip = False
                        for frc in self.system.getForces():
                            if any([isinstance(frc, fc) for fc in [NonbondedForce, AmoebaMultipoleForce, AmoebaVdwForce, CustomNonbondedForce]]):
                                contract = True
                                frc.setForceGroup(1)
                                if isinstance(frc, NonbondedForce):
                                    contract_recip = True
                                    frc.setReciprocalSpaceForceGroup(2)
                        if contract_recip:
                            logger.info("Creating RPMD integrator with %i beads (NB/Recip forces contracted to %i/%i).\n" % (int(rpmd_opts[0]), int(rpmd_opts[1]), int(rpmd_opts[2])))
                            integrator = RPMDIntegrator(int(rpmd_opts[0]), temperature*kelvin, collision/picosecond, timestep*femtosecond, {1:int(rpmd_opts[1]), 2:int(rpmd_opts[2])})
                        elif contract:
                            logger.info("Creating RPMD integrator with %i beads (NB forces contracted to %i, no Recip).\n" % (int(rpmd_opts[0]), int(rpmd_opts[1])))
                            integrator = RPMDIntegrator(int(rpmd_opts[0]), temperature*kelvin, collision/picosecond, timestep*femtosecond, {1:int(rpmd_opts[1])})
                        else:
                            logger.info("Creating RPMD integrator with %i beads (no NB forces to contract).\n" % (int(rpmd_opts[0])))
                            integrator = RPMDIntegrator(int(rpmd_opts[0]), temperature*kelvin, collision/picosecond, timestep*femtosecond)
                    else:
                        raise RuntimeError("Please provide a list of length 1, 2, or 3 to rpmd_opts")
                else:
                    integrator = LangevinIntegrator(temperature*kelvin, collision/picosecond, timestep*femtosecond)
        else:
            ## If no temperature control, default to the Verlet integrator.
            if len(rpmd_opts) > 0:
                raise RuntimeError("No RPMD integrator without temperature control.")
            if mts: warn_once("No multiple timestep integrator without temperature control.")
            integrator = VerletIntegrator(timestep*femtoseconds)
        ## Add the barostat.
        if pressure != None:
            if anisotropic:
                barostat = MonteCarloAnisotropicBarostat([pressure, pressure, pressure]*atmospheres,
                                                         temperature*kelvin, nbarostat)
            else:
                barostat = MonteCarloBarostat(pressure*atmospheres, temperature*kelvin, nbarostat)
        if self.pbc and pressure != None: self.system.addForce(barostat)
        elif pressure != None: warn_once("Pressure is ignored because pbc is set to False.")

        ## Set up for energy component analysis.
<<<<<<< HEAD
        if not mts and len(rpmd_opts) == 0:
            for i, j in enumerate(self.system.getForces()):
=======
        GrpTogether = ['AmoebaGeneralizedKirkwoodForce', 'AmoebaMultipoleForce', 'AmoebaWcaDispersionForce']
        GrpNums = {}
        if not mts:
            for j in self.system.getForces():
                i = -1
                if j.__class__.__name__ in GrpTogether:
                    for k in GrpNums:
                        if k in GrpTogether:
                            i = GrpNums[k]
                            break
                if i == -1: i = len(set(GrpNums.values()))
                GrpNums[j.__class__.__name__] = i
>>>>>>> 522bf638
                j.setForceGroup(i)

        ## If virtual particles are used with AMOEBA...
        SetAmoebaVirtualExclusions(self.system)

        ## Finally create the simulation object.
        self.simulation = Simulation(self.mod.topology, self.system, integrator, self.platform)
        #fffff.write(XmlSerializer.serialize(self.simulation.system))
        ## Print platform properties.
        # logger.info("I'm using the platform %s\n" % self.simulation.context.getPlatform().getName())
        # printcool_dictionary({i:self.simulation.context.getPlatform().getPropertyValue(self.simulation.context,i) \
        #                           for i in self.simulation.context.getPlatform().getPropertyNames()}, \
        #                          title="Platform %s has properties:" % self.simulation.context.getPlatform().getName())
    def update_simulation(self, **kwargs):

        """ 
        Create the simulation object, or update the force field
        parameters in the existing simulation object.  This should be
        run when we write a new force field XML file.
        """
        if len(kwargs) > 0:
            self.simkwargs = kwargs
        if type(self.ffxml) == list:
            self.forcefield = ForceField(*self.ffxml)
        else:
            self.forcefield = ForceField(self.ffxml)
        self.mod = Modeller(self.pdb.topology, self.pdb.positions)
        self.mod.addExtraParticles(self.forcefield)
        # printcool_dictionary(self.mmopts, title="Creating/updating simulation in engine %s with system settings:" % (self.name))
        self.system = self.forcefield.createSystem(self.mod.topology, **self.mmopts)
        self.vsinfo = PrepareVirtualSites(self.system)
        self.nbcharges = np.zeros(self.system.getNumParticles())
        for i in self.system.getForces():
            if isinstance(i, NonbondedForce):
                self.nbcharges = np.array([i.getParticleParameters(j)[0]._value for j in range(i.getNumParticles())])

        #----
        # If the virtual site parameters have changed,
        # the simulation object must be remade.
        #----
        vsprm = GetVirtualSiteParameters(self.system)
        if hasattr(self,'vsprm') and len(self.vsprm) > 0 and np.max(np.abs(vsprm - self.vsprm)) != 0.0:
            if hasattr(self, 'simulation'): 
                delattr(self, 'simulation')
        self.vsprm = vsprm.copy()

        if hasattr(self, 'simulation'):
            UpdateSimulationParameters(self.system, self.simulation)
        else:
            self.create_simulation(**self.simkwargs)
    def set_positions(self, shot=0, traj=None):
        
        """
        Set the positions and periodic box vectors to one of the
        stored coordinates.  

        *** NOTE: If you run a MD simulation, then the coordinates are
        overwritten by the MD trajectory. ***
        """
        #----
        # Ideally the virtual site parameters would be copied but they're not.
        # Instead we update the vsite positions manually.
        #----
        # if self.FF.rigid_water:
        #     simulation.context.applyConstraints(1e-8)
        # else:
        #     simulation.context.computeVirtualSites()
        #----
        # NOTE: Periodic box vectors must be set FIRST
        if self.pbc:
            if not self.rpmd:
                self.simulation.context.setPeriodicBoxVectors(*self.xyz_omms[shot][1])
            else:
                self.simulation.context.setPeriodicBoxVectors(*self.xyz_rpmd[0][shot][1])
        # self.simulation.context.setPositions(ResetVirtualSites(self.xyz_omms[shot][0], self.system))
        # self.simulation.context.setPositions(ResetVirtualSites_fast(self.xyz_omms[shot][0], self.vsinfo))
        if not self.rpmd:
            self.simulation.context.setPositions(self.xyz_omms[shot][0])
            self.simulation.context.computeVirtualSites()
        else:
            rpmdIntegrator = self.simulation.context.getIntegrator()
            if hasattr(self, 'xyz_rpmd'):
                for i in range(rpmdIntegrator.getNumCopies()):
                    tempPositions = self.xyz_rpmd[i][shot][0] 
                    self.simulation.context.setPositions(temp_positions)
                    self.simulation.context.computeVirtualSites()
                    posWithVsites = self.simulation.context.getState(getPositions=True).getPositions()
                    rpmdIntegrator.setPositions(i,posWithVsites)
    
    def compute_volume(self, box_vectors):
        """ Compute the total volume of an OpenMM system. """
        [a,b,c] = box_vectors
        A = np.array([a/a.unit, b/a.unit, c/a.unit])
        # Compute volume of parallelepiped.
        volume = np.linalg.det(A) * a.unit**3
        return volume
    
    def compute_mass(self, system):
        """ Compute the total mass of an OpenMM system. """
        mass = 0.0 * amu
        for i in range(system.getNumParticles()):
            mass += system.getParticleMass(i)
        return mass

    def evaluate_one_(self, force=False, dipole=False):
        # Perform a single point calculation on the current geometry.        
        State = self.simulation.context.getState(getPositions=dipole, getEnergy=True, getForces=force)
        Result = {}
        Result["Energy"] = State.getPotentialEnergy() / kilojoules_per_mole
        if force: 
            Force = list(np.array(State.getForces() / kilojoules_per_mole * nanometer).flatten())
            # Extract forces belonging to real atoms only
            Result["Force"] = np.array(list(itertools.chain(*[Force[3*i:3*i+3] for i in range(len(Force)/3) if self.AtomMask[i]])))
        if dipole: Result["Dipole"] = get_dipole(self.simulation, q=self.nbcharges, mass=self.AtomLists['Mass'], positions=State.getPositions())
        return Result

    def evaluate_(self, force=False, dipole=False, traj=False):

        """ 
        Utility function for computing energy, and (optionally) forces and dipoles using OpenMM. 
        
        Inputs:
        force: Switch for calculating the force.
        dipole: Switch for calculating the dipole.
        traj: Trajectory (listing of coordinate and box 2-tuples).  If provide, will loop over these snapshots.
        Otherwise will do a single point evaluation at the current geometry.

        Outputs:
        Result: Dictionary containing energies, forces and/or dipoles.
        """

        self.update_simulation()
        # If trajectory flag set to False, perform a single-point calculation.
        if not traj: return evaluate_one_(force, dipole)
        Energies = []
        Forces = []
        Dipoles = []
        for I in range(len(self.xyz_omms)):
            self.set_positions(I)
            R1 = self.evaluate_one_(force, dipole)
            Energies.append(R1["Energy"])
            if force: Forces.append(R1["Force"])
            if dipole: Dipoles.append(R1["Dipole"])
        # Compile it all into the dictionary object
        Result = OrderedDict()
        Result["Energy"] = np.array(Energies)
        if force: Result["Force"] = np.array(Forces)
        if dipole: Result["Dipole"] = np.array(Dipoles)
        return Result

    def energy_one(self, shot):
        self.set_positions(shot)
        return self.evaluate_()["Energy"]

    def energy_force_one(self):
        self.set_positions(shot)
        Result = self.evaluate_(force=True)
        return np.hstack((Result["Energy"].reshape(-1,1), Result["Force"]))

    def energy(self):
        return self.evaluate_(traj=True)["Energy"]

    def energy_force(self):
        """ Loop through the snapshots and compute the energies and forces using OpenMM. """
        Result = self.evaluate_(force=True, traj=True)
        E = Result["Energy"].reshape(-1,1)
        F = Result["Force"]
        return np.hstack((Result["Energy"].reshape(-1,1), Result["Force"]))

    def energy_dipole(self):
        """ Loop through the snapshots and compute the energies and forces using OpenMM. """
        Result = self.evaluate_(dipole=True, traj=True)
        return np.hstack((Result["Energy"].reshape(-1,1), Result["Dipole"]))

    def normal_modes(self, shot=0, optimize=True):
        logger.error("OpenMM cannot do normal mode analysis\n")
        raise NotImplementedError

    def optimize(self, shot=0, crit=1e-4):

        """ Optimize the geometry and align the optimized geometry to the starting geometry, and return the RMSD. """
        
        steps = int(max(1, -1*np.log10(crit)))
        self.update_simulation()
        self.set_positions(shot)
        # Get the previous geometry.
        X0 = np.array([j for i, j in enumerate(self.simulation.context.getState(getPositions=True).getPositions().value_in_unit(angstrom)) if self.AtomMask[i]])
        # Minimize the energy.  Optimizer works best in "steps".
        for logc in np.linspace(0, np.log10(crit), steps):
            self.simulation.minimizeEnergy(tolerance=10**logc*kilojoule/mole)
        # Get the optimized geometry.
        S = self.simulation.context.getState(getPositions=True, getEnergy=True)
        X1 = np.array([j for i, j in enumerate(S.getPositions().value_in_unit(angstrom)) if self.AtomMask[i]])
        E = S.getPotentialEnergy().value_in_unit(kilocalorie_per_mole)
        # Align to original geometry.
        M = deepcopy(self.mol[0])
        M.xyzs = [X0, X1]
        if not self.pbc:
            M.align(center=False)
        X1 = M.xyzs[1]
        # Set geometry in OpenMM, requires some hoops.
        mod = Modeller(self.pdb.topology, [Vec3(i[0],i[1],i[2]) for i in X1]*angstrom)
        mod.addExtraParticles(self.forcefield)
        # self.simulation.context.setPositions(ResetVirtualSites(mod.getPositions(), self.system))
        self.simulation.context.setPositions(ResetVirtualSites_fast(mod.getPositions(), self.vsinfo))
        return E, M.ref_rmsd(0)[1]

    def multipole_moments(self, shot=0, optimize=True, polarizability=False):

        """ Return the multipole moments of the i-th snapshot in Debye and Buckingham units. """

        self.update_simulation()

        if polarizability:
            logger.error("Polarizability calculation is available in TINKER only.\n")
            raise NotImplementedError

        if optimize: self.optimize(shot)
        else: self.set_positions(shot)

        moments = get_multipoles(self.simulation)
        
        dipole_dict = OrderedDict(zip(['x','y','z'], moments[:3]))
        quadrupole_dict = OrderedDict(zip(['xx','xy','yy','xz','yz','zz'], moments[3:10]))

        calc_moments = OrderedDict([('dipole', dipole_dict), ('quadrupole', quadrupole_dict)])

        return calc_moments

    def energy_rmsd(self, shot=0, optimize=True):

        """ Calculate energy of the 1st structure (optionally minimize and return the minimized energy and RMSD). In kcal/mol. """

        self.update_simulation()

        if self.platname in ['CUDA', 'OpenCL'] and self.precision in ['single', 'mixed']:
            crit = 1e-4
        else:
            crit = 1e-6

        rmsd = 0.0
        if optimize: 
            E, rmsd = self.optimize(shot, crit=crit)
        else:
            self.set_positions(shot)
            E = self.simulation.context.getState(getEnergy=True).getPotentialEnergy().value_in_unit(kilocalories_per_mole)

        return E, rmsd

    def interaction_energy(self, fraga, fragb):
        
        """ Calculate the interaction energy for two fragments. """

        self.update_simulation()

        if self.name == 'A' or self.name == 'B':
            logger.error("Don't name the engine A or B!\n")
            raise RuntimeError

        # Create two subengines.
        if hasattr(self,'target'):
            if not hasattr(self,'A'):
                self.A = OpenMM(name="A", mol=self.mol.atom_select(fraga), target=self.target)
            if not hasattr(self,'B'):
                self.B = OpenMM(name="B", mol=self.mol.atom_select(fragb), target=self.target)
        else:
            if not hasattr(self,'A'):
                self.A = OpenMM(name="A", mol=self.mol.atom_select(fraga), platname=self.platname, \
                                    precision=self.precision, ffxml=self.ffxml, mmopts=self.mmopts)
            if not hasattr(self,'B'):
                self.B = OpenMM(name="B", mol=self.mol.atom_select(fragb), platname=self.platname, \
                                    precision=self.precision, ffxml=self.ffxml, mmopts=self.mmopts)

        # Interaction energy needs to be in kcal/mol.
        D = self.energy() 
        A = self.A.energy()
        B = self.B.energy()

        return (D - A - B) / 4.184
    def molecular_dynamics(self, nsteps, timestep, temperature=None, pressure=None, nequil=0, nsave=1000, minimize=True, anisotropic=False, save_traj=False, verbose=False, **kwargs):
        
        """
        Method for running a molecular dynamics simulation.  

        Required arguments:
        nsteps      = (int)   Number of total time steps
        timestep    = (float) Time step in FEMTOSECONDS
        temperature = (float) Temperature control (Kelvin)
        pressure    = (float) Pressure control (atmospheres)
        nequil      = (int)   Number of additional time steps at the beginning for equilibration
        nsave       = (int)   Step interval for saving and printing data
        minimize    = (bool)  Perform an energy minimization prior to dynamics

        Returns simulation data:
        Rhos        = (array)     Density in kilogram m^-3
        Potentials  = (array)     Potential energies
        Kinetics    = (array)     Kinetic energies
        Volumes     = (array)     Box volumes
        Dips        = (3xN array) Dipole moments
        EComps      = (dict)      Energy components
        """

        if float(int(float(nequil)/float(nsave))) != float(nequil)/float(nsave):
            logger.error("Please set nequil to an integer multiple of nsave\n")
            raise RuntimeError
        iequil = nequil/nsave

        if float(int(float(nsteps)/float(nsave))) != float(nsteps)/float(nsave):
            logger.error("Please set nsteps to an integer multiple of nsave\n")
            raise RuntimeError
        isteps = nsteps/nsave

        if hasattr(self, 'simulation'):
            logger.warning('Deleting the simulation object and re-creating for MD\n')
            delattr(self, 'simulation')

        self.update_simulation(timestep=timestep, temperature=temperature, pressure=pressure, anisotropic=anisotropic, **kwargs)
        self.set_positions()

        # Minimize the energy.
        if minimize:
            if verbose: logger.info("Minimizing the energy... (starting energy % .3f kJ/mol)" % 
                                    self.simulation.context.getState(getEnergy=True).getPotentialEnergy().value_in_unit(kilojoule_per_mole))
            self.simulation.minimizeEnergy()
            if verbose: logger.info("Done (final energy % .3f kJ/mol)\n" % 
                                    self.simulation.context.getState(getEnergy=True).getPotentialEnergy().value_in_unit(kilojoule_per_mole))

        # Serialize the system if we want.
        Serialize = 0
        if Serialize:
            serial = XmlSerializer.serializeSystem(system)
            with wopen('%s_system.xml' % phase) as f: f.write(serial)

        # Determine number of degrees of freedom; the center of mass motion remover is also a constraint.
        kB = BOLTZMANN_CONSTANT_kB * AVOGADRO_CONSTANT_NA
        
        # Compute total mass.
        self.mass = self.compute_mass(self.system).in_units_of(gram / mole) /  AVOGADRO_CONSTANT_NA

        # Determine number of degrees of freedom.
        self.ndof = 3*(self.system.getNumParticles() - sum([self.system.isVirtualSite(i) for i in range(self.system.getNumParticles())])) \
            - self.system.getNumConstraints() - 3*self.pbc
        # Initialize statistics.
        edecomp = OrderedDict()
        # Stored coordinates, box vectors
        self.xyz_omms = []
        # Densities, potential and kinetic energies, box volumes, dipole moments
        Rhos = []
        Potentials = []
        Kinetics = []
        Volumes = []
        Dips = []
        Temps = []
        #========================#
        # Now run the simulation #
        #========================#
        # Initialize velocities.
        #
        self.simulation.context.setVelocitiesToTemperature(temperature*kelvin)
        #print(XmlSerializer.serialize(self.simulation.system)) 
        # Equilibrate.
        if iequil > 0: 
            if verbose: logger.info("Equilibrating...\n")
            if self.pbc:
                if verbose: logger.info("%6s %9s %9s %13s %10s %13s\n" % ("Iter.", "Time(ps)", "Temp(K)", "Epot(kJ/mol)", "Vol(nm^3)", "Rho(kg/m^3)"))
            else:
                if verbose: logger.info("%6s %9s %9s %13s\n" % ("Iter.", "Time(ps)", "Temp(K)", "Epot(kJ/mol)"))
        for iteration in range(-1 if self.tdiv == 1 else 0, iequil):
            if iteration >= 0:
                self.simulation.step(nsave)
            if not self.rpmd:
                state = self.simulation.context.getState(getEnergy=True,getPositions=True,getVelocities=False,getForces=False)
            else:
                self.rpmd_states = []
                for i in range(self.simulation.integrator.getNumCopies()):
                    self.rpmd_states.append(self.simulation.integrator.getState(i,getPositions=True))
                state = self.rpmd_states[0]
#Need to confirm that these energy functions are properly implemented
##### Energy Data
#            kinetic=state.getKineticEnergy()/self.tdiv
#            potential=state.getPotentialEnergy()
            kinetic=evaluate_kinetic(self.simulation)/self.tdiv
            potential=evaluate_potential(self.simulation)
           #pri_kinetic=primitive_kinetic(self.simulation)
            cen_kinetic=centroid_kinetic(self.simulation)
#####
            if self.pbc:
                box_vectors = state.getPeriodicBoxVectors()
                volume = self.compute_volume(box_vectors)
                density = (self.mass / volume).in_units_of(kilogram / meter**3)
            else:
                volume = 0.0 * nanometers ** 3
                density = 0.0 * kilogram / meter ** 3
            kinetic_temperature = 2.0 * kinetic / kB / self.ndof # (1/2) ndof * kB * T = KE
            if self.pbc:
                if verbose: logger.info("%6d %9.3f %9.3f % 13.3f %10.4f %13.4f\n" % (iteration+1, state.getTime() / picoseconds,
                                                                                     kinetic_temperature / kelvin, potential / kilojoules_per_mole,
                                                                                     volume / nanometers**3, density / (kilogram / meter**3)))
            else:
                if verbose: logger.info("%6d %9.3f %9.3f % 13.3f\n" % (iteration+1, state.getTime() / picoseconds,
                                                                       kinetic_temperature / kelvin, potential / kilojoules_per_mole))
        # Stored coordinates, box vectors for each RPMD system copy
        self.xyz_rpmd = []        
        for i in range(self.simulation.integrator.getNumCopies()):
            self.xyz_rpmd.append([])
        # Collect production data.
        if verbose: logger.info("Production...\n")
        if self.pbc:
            if verbose: logger.info("%6s %9s %9s %13s %10s %13s\n" % ("Iter.", "Time(ps)", "Temp(K)", "Epot(kJ/mol)", "Vol(nm^3)", "Rho(kg/m^3)"))
        else:
            if verbose: logger.info("%6s %9s %9s %13s\n" % ("Iter.", "Time(ps)", "Temp(K)", "Epot(kJ/mol)"))
        if save_traj:
            self.simulation.reporters.append(PDBReporter('%s-md.pdb' % self.name, nsteps))
            self.simulation.reporters.append(DCDReporter('%s-md.dcd' % self.name, nsave))
        for iteration in range(-1 if self.tdiv == 1 else 0, isteps):
            # Propagate dynamics.
            if iteration >= 0: self.simulation.step(nsave)
            # Compute properties.
            if not self.rpmd:
                state = self.simulation.context.getState(getEnergy=True,getPositions=True,getVelocities=False,getForces=False)
            else:
                self.rpmd_states = []
                for i in range(self.simulation.integrator.getNumCopies()):
                    self.rpmd_states.append(self.simulation.integrator.getState(i,getPositions=True))
                state = self.rpmd_states[0]
                    
##### Energy Data
#            kinetic=state.getKineticEnergy()/self.tdiv
#            potential=state.getPotentialEnergy()
            kinetic=evaluate_kinetic(self.simulation)/self.tdiv
            potential=evaluate_potential(self.simulation)
            #pri_kinetic=primitive_kinetic(self.simulation)
            cen_kinetic=centroid_kinetic(self.simulation)
#####
            kinetic_temperature = 2.0 * kinetic / kB / self.ndof
            if self.pbc:
                box_vectors = state.getPeriodicBoxVectors()
                volume = self.compute_volume(box_vectors)
                density = (self.mass / volume).in_units_of(kilogram / meter**3)
            else:
                box_vectors = None
                volume = 0.0 * nanometers ** 3
                density = 0.0 * kilogram / meter ** 3
            if not self.rpmd:
                self.xyz_omms.append([state.getPositions(), box_vectors])
            else:
                for i in range(self.simulation.integrator.getNumCopies()):
                    self.xyz_rpmd[i].append([self.rpmd_states[i].getPositions(), box_vectors])
            # Perform energy decomposition.
            for comp, val in energy_components(self.simulation).items():
                if comp in edecomp:
                    edecomp[comp].append(val)
                else:
                    edecomp[comp] = [val]
            if self.pbc:
                if verbose: logger.info("%6d %9.3f %9.3f % 13.3f %10.4f %13.4f\n" % (iteration+1, state.getTime() / picoseconds,
                                                                                     kinetic_temperature / kelvin, potential / kilojoules_per_mole,
                                                                                     volume / nanometers**3, density / (kilogram / meter**3)))
            else:
                if verbose: logger.info("%6d %9.3f %9.3f % 13.3f\n" % (iteration+1, state.getTime() / picoseconds,
                                                                       kinetic_temperature / kelvin, potential / kilojoules_per_mole))
            Temps.append(kinetic_temperature / kelvin)
            Rhos.append(density.value_in_unit(kilogram / meter**3))
            Potentials.append(potential / kilojoules_per_mole)
            if self.tdiv>1:
              Kinetics.append(cen_kinetic / kilojoules_per_mole)#If RPMD, we use centroid estimator to calculate quantum kinetic energy
            else:
              Kinetics.append(kinetic / kilojoules_per_mole)#else just classical kinetic energy
            Volumes.append(volume / nanometer**3)
            Dips.append(get_dipole(self.simulation,positions=self.xyz_omms[-1][0]))
        Rhos = np.array(Rhos)
        Potentials = np.array(Potentials)
        Kinetics = np.array(Kinetics)
        Volumes = np.array(Volumes)
        Dips = np.array(Dips)
        Ecomps = OrderedDict([(key, np.array(val)) for key, val in edecomp.items()])
        Ecomps["Potential Energy"] = np.array(Potentials)
        Ecomps["Kinetic Energy"] = np.array(Kinetics)
        Ecomps["Temperature"] = np.array(Temps)
        Ecomps["Total Energy"] = np.array(Potentials) + np.array(Kinetics)
        # Initialized property dictionary.
        prop_return = OrderedDict()
        prop_return.update({'Rhos': Rhos, 'Potentials': Potentials, 'Kinetics': Kinetics, 'Volumes': Volumes, 'Dips': Dips, 'Ecomps': Ecomps})
        return prop_return

class Liquid_OpenMM(Liquid):
    """ Condensed phase property matching using OpenMM. """
    def __init__(self,options,tgt_opts,forcefield):
        # Time interval (in ps) for writing coordinates
        self.set_option(tgt_opts,'force_cuda',forceprint=True)
        # Enable multiple timestep integrator
        self.set_option(tgt_opts,'mts_integrator',forceprint=True)
        # Enable ring polymer MD
        self.set_option(options,'rpmd_opts',forceprint=True)
        # OpenMM precision
        self.set_option(tgt_opts,'openmm_precision','precision',default="mixed")
        # OpenMM platform
        self.set_option(tgt_opts,'openmm_platform','platname',default="CUDA")
        # Name of the liquid coordinate file.
        self.set_option(tgt_opts,'liquid_coords',default='liquid.pdb',forceprint=True)
        # Name of the gas coordinate file.
        self.set_option(tgt_opts,'gas_coords',default='gas.pdb',forceprint=True)
        # Set the number of steps between MC barostat adjustments.
        self.set_option(tgt_opts,'mc_nbarostat')
        # Class for creating engine object.
        self.engine_ = OpenMM
        # Name of the engine to pass to npt.py.
        self.engname = "openmm"
        # Command prefix.
        self.nptpfx = "bash runcuda.sh"
        if tgt_opts['remote_backup']:
            self.nptpfx += " -b"
        # Extra files to be linked into the temp-directory.
        self.nptfiles = []
        # Set some options for the polarization correction calculation.
        self.gas_engine_args = {}
        # Scripts to be copied from the ForceBalance installation directory.
        self.scripts = ['runcuda.sh']
        # Initialize the base class.
        super(Liquid_OpenMM,self).__init__(options,tgt_opts,forcefield)
        # Send back the trajectory file.
        if self.save_traj > 0:
            self.extra_output = ['liquid-md.pdb', 'liquid-md.dcd']

class AbInitio_OpenMM(AbInitio):
    """ Force and energy matching using OpenMM. """
    def __init__(self,options,tgt_opts,forcefield):
        ## Default file names for coordinates and key file.
        self.set_option(tgt_opts,'pdb',default="conf.pdb")
        self.set_option(tgt_opts,'coords',default="all.gro")
        self.set_option(tgt_opts,'openmm_precision','precision',default="double", forceprint=True)
        self.set_option(tgt_opts,'openmm_platform','platname',default="CUDA", forceprint=True)
        self.engine_ = OpenMM
        ## Initialize base class.
        super(AbInitio_OpenMM,self).__init__(options,tgt_opts,forcefield)

class BindingEnergy_OpenMM(BindingEnergy):
    """ Binding energy matching using OpenMM. """

    def __init__(self,options,tgt_opts,forcefield):
        self.engine_ = OpenMM
        self.set_option(tgt_opts,'openmm_precision','precision',default="double", forceprint=True)
        self.set_option(tgt_opts,'openmm_platform','platname',default="CUDA", forceprint=True)
        ## Initialize base class.
        super(BindingEnergy_OpenMM,self).__init__(options,tgt_opts,forcefield)

class Interaction_OpenMM(Interaction):
    """ Interaction matching using OpenMM. """
    def __init__(self,options,tgt_opts,forcefield):
        ## Default file names for coordinates and key file.
        self.set_option(tgt_opts,'coords',default="all.pdb")
        self.set_option(tgt_opts,'openmm_precision','precision',default="double", forceprint=True)
        self.set_option(tgt_opts,'openmm_platform','platname',default="CUDA", forceprint=True)
        self.engine_ = OpenMM
        ## Initialize base class.
        super(Interaction_OpenMM,self).__init__(options,tgt_opts,forcefield)

class Moments_OpenMM(Moments):
    """ Multipole moment matching using OpenMM. """
    def __init__(self,options,tgt_opts,forcefield):
        ## Default file names for coordinates and key file.
        self.set_option(tgt_opts,'coords',default="input.pdb")
        self.set_option(tgt_opts,'openmm_precision','precision',default="double", forceprint=True)
        self.set_option(tgt_opts,'openmm_platform','platname',default="CUDA", forceprint=True)
        self.engine_ = OpenMM
        ## Initialize base class.
        super(Moments_OpenMM,self).__init__(options,tgt_opts,forcefield)<|MERGE_RESOLUTION|>--- conflicted
+++ resolved
@@ -814,13 +814,9 @@
         elif pressure != None: warn_once("Pressure is ignored because pbc is set to False.")
 
         ## Set up for energy component analysis.
-<<<<<<< HEAD
-        if not mts and len(rpmd_opts) == 0:
-            for i, j in enumerate(self.system.getForces()):
-=======
         GrpTogether = ['AmoebaGeneralizedKirkwoodForce', 'AmoebaMultipoleForce', 'AmoebaWcaDispersionForce']
         GrpNums = {}
-        if not mts:
+        if not mts and len(rpmd_opts) == 0:
             for j in self.system.getForces():
                 i = -1
                 if j.__class__.__name__ in GrpTogether:
@@ -830,7 +826,6 @@
                             break
                 if i == -1: i = len(set(GrpNums.values()))
                 GrpNums[j.__class__.__name__] = i
->>>>>>> 522bf638
                 j.setForceGroup(i)
 
         ## If virtual particles are used with AMOEBA...
