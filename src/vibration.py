""" @package forcebalance.vibration Vibrational mode fitting module

@author Lee-Ping Wang
@date 08/2012
"""
from __future__ import division

from builtins import zip
from builtins import range
import os
import shutil
from forcebalance.nifty import col, eqcgmx, flat, floatornan, fqcgmx, invert_svd, kb, printcool, bohr2ang, warn_press_key, pvec1d, pmat2d
import numpy as np
from forcebalance.target import Target
from forcebalance.molecule import Molecule, format_xyz_coord
from re import match, sub
import subprocess
from subprocess import PIPE
from forcebalance.finite_difference import fdwrap, f1d2p, f12d3p, in_fd
# from ._assign import Assign
from scipy import optimize
from collections import OrderedDict
#from _increment import Vibration_Build

from forcebalance.output import getLogger
logger = getLogger(__name__)

def count_assignment(assignment, verbose=True):
    for i in range(len(assignment)):
        if sum(assignment==i) != 1 and verbose:
            logger.info("Vibrational mode %i is assigned %i times\n" % (i+1, sum(assignment==i)))

class Vibration(Target):

    """ Subclass of Target for fitting force fields to vibrational spectra (from experiment or theory).

    Currently Tinker is supported.

    """
    
    def __init__(self,options,tgt_opts,forcefield):
        """Initialization."""
        
        # Initialize the SuperClass!
        super(Vibration,self).__init__(options,tgt_opts,forcefield)
        
        #======================================#
        # Options that are given by the parser #
        #======================================#
        self.set_option(tgt_opts,'wavenumber_tol','denom')
        self.set_option(tgt_opts,'reassign_modes','reassign')
        self.set_option(tgt_opts,'normalize')
        
        #======================================#
        #     Variables which are set here     #
        #======================================#
        ## LPW 2018-02-11: This is set to True if the target calculates
        ## a single-point property over several existing snapshots.
        self.loop_over_snapshots = False
        ## The vdata.txt file that contains the vibrations.
        self.vfnm = os.path.join(self.tgtdir,"vdata.txt")
        ## Read in the reference data
        self.na, _, self.ref_eigvals, self.ref_eigvecs = read_reference_vdata(self.vfnm)
        ## Build keyword dictionaries to pass to engine.
        engine_args = OrderedDict(list(self.OptionDict.items()) + list(options.items()))
        engine_args.pop('name', None)
        ## Create engine object.
        self.engine = self.engine_(target=self, **engine_args)
        if self.FF.rigid_water:
            logger.error('This class cannot be used with rigid water molecules.\n')
            raise RuntimeError

    def indicate(self):
        """ Print qualitative indicator. """
        if self.reassign == 'overlap' : count_assignment(self.c2r)
        banner = "Frequencies (wavenumbers)"
        headings = ["Mode #", "Reference", "Calculated", "Difference", "Ref(dot)Calc"]
        data = OrderedDict([(i, ["%.4f" % self.ref_eigvals[i], "%.4f" % self.calc_eigvals[i], "%.4f" % (self.calc_eigvals[i] - self.ref_eigvals[i]), "%.4f" % self.overlaps[i]]) for i in range(len(self.ref_eigvals))])
        self.printcool_table(data, headings, banner)
        return

    def vibration_driver(self):
        if hasattr(self, 'engine') and hasattr(self.engine, 'normal_modes'):
            return self.engine.normal_modes()
        else:
            logger.error('Normal mode calculation not supported, try using a different engine\n')
            raise NotImplementedError

<<<<<<< HEAD
    def vib_overlap(self, v1, v2):
        """
        Calculate overlap between vibrational modes for two Cartesian displacements.

        Parameters
        ----------
        v1, v2 : np.ndarray
            The two sets of Cartesian displacements to compute overlap for,
            3*N_atoms values each.

        Returns
        -------
        float
            Overlap between mass-weighted eigenvectors
        """
        if hasattr(self.engine, 'realAtomIdxs'): realAtoms = self.engine.realAtomIdxs
        else: realAtoms = [i for i in range(len(self.engine.AtomLists['Mass']))]
        sqrtm = np.sqrt(np.array(self.engine.AtomLists['Mass'])[realAtoms])
        v1m = v1.copy()
        v1m *= sqrtm[:, np.newaxis]
        v1m /= np.linalg.norm(v1m)
        v2m = v2.copy()
        v2m *= sqrtm[:, np.newaxis]
        v2m /= np.linalg.norm(v2m)
        return np.abs(np.dot(v1m.flatten(), v2m.flatten()))

=======
>>>>>>> 78a48d0e
    def get(self, mvals, AGrad=False, AHess=False):
        """ Evaluate objective function. """
        Answer = {'X':0.0, 'G':np.zeros(self.FF.np), 'H':np.zeros((self.FF.np, self.FF.np))}

        def get_eigvals(mvals_):
            self.FF.make(mvals_)
            eigvals, eigvecs = self.vibration_driver()
            # The overlap metric may take into account some frequency differences.
            # Here, an element of dev is equal to 2/3 if (for example) the frequencies differ by 1000.
            dev = np.array([[(np.abs(i-j)/1000)/(1.0+np.abs(i-j)/1000) for j in eigvals] for i in self.ref_eigvals])
            for i in range(dev.shape[0]):
                dev[i, :] /= max(dev[i, :])

            if self.reassign in ['permute', 'overlap']:
                # The elements of "a" matrix are the column numbers (reference mode numbers) 
                # that are mapped to the row numbers (calculated mode numbers).
                # Highly similar eigenvectors are assigned small values because
                # the assignment problem is a cost minimization problem.
                a = np.array([[(1.0-vib_overlap(self.engine, v1, v2)) for v2 in eigvecs] for v1 in self.ref_eigvecs])
                a += dev
                if self.reassign == 'permute':
                    row, c2r = optimize.linear_sum_assignment(a)
                    eigvals = eigvals[c2r]
                elif self.reassign == 'overlap':
                    c2r = np.argmin(a, axis=0)
                    eigvals_p = []
                    for j in c2r:
                        eigvals_p.append(eigvals[j])
                    eigvals = np.array(eigvals_p)
            if not in_fd():
                if self.reassign == 'permute':
                    eigvecs = eigvecs[c2r]
                elif self.reassign == 'overlap':
                    self.c2r = c2r
                    eigvecs_p = []
                    for j in c2r:
                        eigvecs_p.append(eigvecs[j])
                    eigvecs = np.array(eigvecs_p)
                self.overlaps = np.array([vib_overlap(self.engine, v1, v2) for v1, v2 in zip(self.ref_eigvecs, eigvecs)])
            return eigvals

        calc_eigvals = get_eigvals(mvals)
        D = calc_eigvals - self.ref_eigvals
        dV = np.zeros((self.FF.np,len(calc_eigvals)))
        if AGrad or AHess:
            for p in self.pgrad:
                dV[p,:], _ = f12d3p(fdwrap(get_eigvals, mvals, p), h = self.h, f0 = calc_eigvals)
        Answer['X'] = np.dot(D,D) / self.denom**2 / (len(D) if self.normalize else 1)
        for p in self.pgrad:
            Answer['G'][p] = 2*np.dot(D, dV[p,:]) / self.denom**2 / (len(D) if self.normalize else 1)
            for q in self.pgrad:
                Answer['H'][p,q] = 2*np.dot(dV[p,:], dV[q,:]) / self.denom**2 / (len(D) if self.normalize else 1)
        if not in_fd():
            self.calc_eigvals = calc_eigvals
            self.objective = Answer['X']
        return Answer

def vib_overlap(engine, v1, v2):
    """
    Calculate overlap between vibrational modes for two Cartesian displacements.

    Parameters
    ----------
    v1, v2 : np.ndarray
        The two sets of Cartesian displacements to compute overlap for,
        3*N_atoms values each.

    Returns
    -------
    float
        Overlap between mass-weighted eigenvectors
    """
    if hasattr(engine, 'realAtomIdxs'): realAtoms = engine.realAtomIdxs
    else: realAtoms = [i for i in range(len(engine.AtomLists['Mass']))]
    sqrtm = np.sqrt(np.array(engine.AtomLists['Mass'])[realAtoms])
    v1m = v1.copy()
    v1m *= sqrtm[:, np.newaxis]
    v1m /= np.linalg.norm(v1m)
    v2m = v2.copy()
    v2m *= sqrtm[:, np.newaxis]
    v2m /= np.linalg.norm(v2m)
    return np.abs(np.dot(v1m.flatten(), v2m.flatten()))

def read_reference_vdata(vfnm):
    """ Read the reference vibrational data from a file. """
    ## Number of atoms
    na = -1
    ref_eigvals = []
    ref_eigvecs = []
    an = 0
    ln = 0
    cn = -1
    for line in open(vfnm):
        line = line.split('#')[0] # Strip off comments
        s = line.split()
        if len(s) == 1 and na == -1:
            na = int(s[0])
            xyz = np.zeros((na, 3))
            cn = ln + 1
        elif ln == cn:
            pass
        elif an < na and len(s) == 4:
            xyz[an, :] = np.array([float(i) for i in s[1:]])
            an += 1
        elif len(s) == 1:
            if float(s[0]) < 0:
                logger.warning('Warning: Setting imaginary frequency = % .3fi to zero.\n' % abs(float(s[0])))
                ref_eigvals.append(0.0)
            else:
                ref_eigvals.append(float(s[0]))
            ref_eigvecs.append(np.zeros((na, 3)))
            an = 0
        elif len(s) == 3:
            ref_eigvecs[-1][an, :] = np.array([float(i) for i in s])
            an += 1
        elif len(s) == 0:
            pass
        else:
            logger.info(line + '\n')
            logger.error("This line doesn't comply with our vibration file format!\n")
            raise RuntimeError
        ln += 1
    ref_eigvals = np.array(ref_eigvals)
    ref_eigvecs = np.array(ref_eigvecs)
    for v2 in ref_eigvecs:
        v2 /= np.linalg.norm(v2)
    return na, xyz, ref_eigvals, ref_eigvecs<|MERGE_RESOLUTION|>--- conflicted
+++ resolved
@@ -86,35 +86,6 @@
             logger.error('Normal mode calculation not supported, try using a different engine\n')
             raise NotImplementedError
 
-<<<<<<< HEAD
-    def vib_overlap(self, v1, v2):
-        """
-        Calculate overlap between vibrational modes for two Cartesian displacements.
-
-        Parameters
-        ----------
-        v1, v2 : np.ndarray
-            The two sets of Cartesian displacements to compute overlap for,
-            3*N_atoms values each.
-
-        Returns
-        -------
-        float
-            Overlap between mass-weighted eigenvectors
-        """
-        if hasattr(self.engine, 'realAtomIdxs'): realAtoms = self.engine.realAtomIdxs
-        else: realAtoms = [i for i in range(len(self.engine.AtomLists['Mass']))]
-        sqrtm = np.sqrt(np.array(self.engine.AtomLists['Mass'])[realAtoms])
-        v1m = v1.copy()
-        v1m *= sqrtm[:, np.newaxis]
-        v1m /= np.linalg.norm(v1m)
-        v2m = v2.copy()
-        v2m *= sqrtm[:, np.newaxis]
-        v2m /= np.linalg.norm(v2m)
-        return np.abs(np.dot(v1m.flatten(), v2m.flatten()))
-
-=======
->>>>>>> 78a48d0e
     def get(self, mvals, AGrad=False, AHess=False):
         """ Evaluate objective function. """
         Answer = {'X':0.0, 'G':np.zeros(self.FF.np), 'H':np.zeros((self.FF.np, self.FF.np))}
