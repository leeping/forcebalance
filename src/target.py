--- conflicted
+++ resolved
@@ -391,15 +391,10 @@
         """
         mvals1 = np.loadtxt('mvals.txt')
 
-<<<<<<< HEAD
         if mvals1.shape != mvals.shape:
             warn_press_key("mvals from forcebalance.p has different shape compared to internal values!\nmvals(call)=%s mvals(disk)=%s" % (mvals, mvals1))
         elif len(mvals1) > 0 and (np.max(np.abs(mvals1 - mvals)) > 1e-3):
             warn_press_key("mvals from forcebalance.p does not match up with internal values! (Are you reading data from a previous run?)\nmvals(call)=%s mvals(disk)=%s" % (mvals, mvals1))
-=======
-        if len(mvals) > 0 and (np.max(np.abs(mvals1 - mvals)) > 1e-3):
-            warn_press_key("mvals from mvals.txt does not match up with get! (Are you reading data from a previous run?)\nmvals(call)=%s mvals(disk)=%s" % (mvals, mvals1))
->>>>>>> a441778b
         
         return lp_load('objective.p')
 
